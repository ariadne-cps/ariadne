/***************************************************************************
 *            enclosure.cc
 *
 *  Copyright 2008-11  Pieter Collins
 *
 ****************************************************************************/

/*
 *  This program is free software; you can redistribute it and/or modify
 *  it under the terms of the GNU General Public License as published by
 *  the Free Software Foundation; either version 2 of the License, or
 *  (at your option) any later version.
 *
 *  This program is distributed in the hope that it will be useful,
 *  but WITHOUT ANY WARRANTY; without even the implied warranty of
 *  MERCHANTABILITY or FITNESS FOR A PARTICULAR PURPOSE.  See the
 *  GNU Library General Public License for more details.
 *
 *  You should have received a copy of the GNU General Public License
 *  along with this program; if not, write to the Free Software
 *  Foundation, Inc., 59 Temple Place - Suite 330, Boston, MA 02111-1307, USA.
 */

#include "function/functional.h"
#include "config.h"

#include <iomanip>

#include "function/constraint.h"
#include "geometry/enclosure.h"

#include "utility/macros.h"
#include "utility/exceptions.h"
#include "numeric/numeric.h"
#include "algebra/vector.h"
#include "algebra/matrix.h"
#include "algebra/multi_index.h"
#include "algebra/differential.h"
#include "algebra/algebra.h"
#include "function/polynomial.h"
#include "function/function.h"

#include "function/function_model.h"
#include "function/taylor_function.h"

#include "geometry/box.h"
#include "geometry/grid.h"

#include "geometry/function_set.h"
#include "geometry/affine_set.h"

#include "geometry/paving_interface.h"
#include "geometry/paver.h"
#include "geometry/grid_set.h"

#include "solvers/constraint_solver.h"
#include "solvers/nonlinear_programming.h"

#include "output/graphics_interface.h"

#include "hybrid/discrete_event.h"

#include "utility/logging.h"

#include "function/functional.h"

#include "config.h"
#ifdef HAVE_CAIRO_H
#include <cairo/cairo.h>
#endif // HAVE_CAIRO_H
#include <boost/concept_check.hpp>
#include "numeric/operators.h"
#include "expression/space.h"


namespace Ariadne {

static const Nat verbosity = 0u;

template<class T> StringType str(const T& t) { StringStream ss; ss<<t; return ss.str(); }

typedef Vector<Float64> RawFloatVector;
typedef Vector<ExactIntervalType> ExactIntervalVectorType;

inline ValidatedConstraintModel operator>=(ValidatedScalarFunctionModel const& f, ValidatedNumericType const& l) {
    return ValidatedConstraintModel(l,f,infty); }
inline ValidatedConstraintModel operator<=(ValidatedScalarFunctionModel const& f, ValidatedNumericType const& u) {
    return ValidatedConstraintModel(-infty,f,u); }
inline ValidatedConstraintModel operator==(ValidatedScalarFunctionModel const& f, ValidatedNumericType const& c) {
    return ValidatedConstraintModel(c,f,c); }

namespace {

ExactIntervalType cast_exact_interval(const Real& r) {
    Precision64 pr; auto x=r.get(pr); return ExactIntervalType(x.lower().raw(),x.upper().raw());
}

ExactIntervalType make_domain(const EffectiveIntervalType& ivl) {
    Ariadne::RoundingModeType rnd=Ariadne::get_rounding_mode();
    ExactIntervalType dom_lower_ivl=cast_exact_interval(ivl.lower());
    ExactIntervalType dom_upper_ivl=cast_exact_interval(ivl.upper());
    Float64 dom_lower=dom_lower_ivl.lower().raw();
    Float64 dom_upper=dom_upper_ivl.upper().raw();
    Ariadne::set_rounding_downward();
    float flt_dom_lower=numeric_cast<double>(dom_lower);
    while(double(flt_dom_lower)>dom_lower) {
        flt_dom_lower-=std::numeric_limits<float>::min();
    }
    dom_lower=flt_dom_lower;
    Ariadne::set_rounding_upward();
    float flt_dom_upper=numeric_cast<double>(dom_upper);
    while(double(flt_dom_upper)<dom_upper) {
        flt_dom_upper+=std::numeric_limits<float>::min();
    }
    dom_upper=flt_dom_upper;
    Ariadne::set_rounding_mode(rnd);
    return ExactIntervalType(dom_lower,dom_upper);
}

ValidatedVectorFunctionModel make_identity(const EffectiveBoxType& bx, const ValidatedFunctionModelFactoryInterface& fac) {
    ExactIntervalVectorType dom(bx.dimension());
    RawFloatVector errs(bx.dimension());

    for(Nat i=0; i!=bx.dimension(); ++i) {
        ExactIntervalType dom_lower_ivl=cast_exact_interval(bx[i].lower());
        ExactIntervalType dom_upper_ivl=cast_exact_interval(bx[i].upper());
        // Convert to single-precision values
        Float64 dom_lower_flt=numeric_cast<float>(bx[i].lower());
        Float64 dom_upper_flt=numeric_cast<float>(bx[i].upper());
        Float64::set_rounding_upward();
        Float64 err=max( max(dom_upper_ivl.upper().raw()-dom_upper_flt,dom_upper_flt-dom_upper_ivl.lower().raw()),
                       max(dom_lower_ivl.upper().raw()-dom_lower_flt,dom_lower_flt-dom_lower_ivl.lower().raw()) );
        Float64::set_rounding_to_nearest();
        dom[i]=ExactIntervalType(dom_lower_flt,dom_upper_flt);
        errs[i]=err;
    }

    ValidatedVectorFunctionModel res=fac.create_identity(dom);
    for(Nat i=0; i!=bx.dimension(); ++i) {
        res[i]=res[i]+ValidatedNumericType(-errs[i],+errs[i]);
    }

    return res;
};

// TODO: Make more efficient
inline Void assign_all_but_last(MultiIndex& r, const MultiIndex& a) {
    for(Nat i=0; i!=r.size(); ++i) { r[i]=a[i]; }
}
} // namespace

Pair<ValidatedScalarFunctionModel,ValidatedScalarFunctionModel> split(const ValidatedScalarFunctionModel& f, Nat k) {
    Pair<ExactBoxType,ExactBoxType> domains=split(f.domain(),k);
    return make_pair(restrict(f,domains.first),restrict(f,domains.second));
}

Pair<ValidatedVectorFunctionModel,ValidatedVectorFunctionModel> split(const ValidatedVectorFunctionModel& f, Nat k) {
    Pair<ExactBoxType,ExactBoxType> domains=split(f.domain(),k);
    return make_pair(restrict(f,domains.first),restrict(f,domains.second));
}


Void Enclosure::_check() const {
    ARIADNE_ASSERT_MSG(this->_state_function.argument_size()==this->domain().size(),*this);
    ARIADNE_ASSERT_MSG(this->_time_function.argument_size()==this->domain().size(),*this<<"\n\n"<<this->_domain<<"\n"<<this->_time_function<<"\n\n");
    ARIADNE_ASSERT_MSG(this->_dwell_time_function.argument_size()==this->domain().size(),*this<<"\n\n"<<this->_domain<<"\n"<<this->_dwell_time_function<<"\n\n");
    for(List<ValidatedConstraintModel>::ConstIterator iter=this->_constraints.begin(); iter!=this->_constraints.end(); ++iter) {
        ARIADNE_ASSERT_MSG(iter->function().argument_size()==this->domain().size(),*this);
    }
}

ValidatedFunctionModelFactoryInterface const&
Enclosure::function_factory() const {
    return *this->_function_factory_ptr;
}

/*
// FIXME: What if solving for constraint leaves domain?
Void Enclosure::_solve_zero_constraints() {
    this->_check();
    for(List<ValidatedScalarFunctionModel>::Iterator iter=this->_zero_constraints.begin(); iter!=this->_zero_constraints.end(); ) {
        const ExactBoxType& domain=this->domain();
        const ValidatedTaylorModel64& model=iter->model();
        const Nat k=model.argument_size()-1u;
        ValidatedTaylorModel64 zeroth_order(k,this->sweeper());
        ValidatedTaylorModel64 first_order(k,this->sweeper());
        Bool is_zeroth_order=true;
        Bool is_first_order=true;
        MultiIndex r(k);
        // Try linear approach in last coefficient
        for(ValidatedTaylorModel64::ConstIterator tmiter=model.begin(); tmiter!=model.end(); ++tmiter) {
            if(tmiter->key()[k]==0) {
                assign_all_but_last(r,tmiter->key());
                zeroth_order.expansion().append(r,tmiter->data());
            } else if(tmiter->key()[k]==1) {
                is_zeroth_order=false;
                assign_all_but_last(r,tmiter->key());
                first_order.expansion().append(r,tmiter->data());
            } else {
                is_first_order=false; break;
            }
        }
        if(is_first_order && !is_zeroth_order) {
            const ExactBoxType new_domain=project(domain,range(0,k));
<<<<<<< HEAD
            ValidatedTaylorModel64 substitution_model=-zeroth_order/first_order;
            this->_space_function=this->function_factory().create(new_domain,Ariadne::substitute(this->_space_function.models(),k,substitution_model));
=======
            ValidatedTaylorModel substitution_model=-zeroth_order/first_order;
            this->_state_function=this->function_factory().create(new_domain,Ariadne::substitute(this->_state_function.models(),k,substitution_model));
>>>>>>> 737be320
            for(List<ValidatedScalarFunctionModel>::Iterator constraint_iter=this->_negative_constraints.begin();
                    constraint_iter!=this->_negative_constraints.end(); ++constraint_iter) {
                ValidatedScalarFunctionModel& constraint=*constraint_iter;
                constraint=this->function_factory().create(new_domain,Ariadne::substitute(constraint.model(),k,substitution_model));
            }
            for(List<ValidatedScalarFunctionModel>::Iterator constraint_iter=this->_zero_constraints.begin();
                    constraint_iter!=this->_zero_constraints.end(); ++constraint_iter) {
                ValidatedScalarFunctionModel& constraint=*constraint_iter;
                constraint=this->function_factory().create(new_domain,Ariadne::substitute(constraint.model(),k,substitution_model));
            }
            // Since we are using an std::vector, assign Iterator to next element
            iter=this->_zero_constraints.erase(iter);
            this->_check();
        } else {
            ARIADNE_WARN("No method for solving constraint "<<*iter<<" currently implemented.");
            ++iter;
        }
    }
}
*/

Enclosure::Enclosure()
    : _domain(), _auxiliary_mapping(), _state_function(), _time_function(), _dwell_time_function(), _reduced_domain(), _is_fully_reduced(true)
{
}

Enclosure* Enclosure::clone() const
{
    return new Enclosure(*this);
}

Enclosure::Enclosure(const BoundedConstraintSet& set, const ValidatedFunctionModelFactoryInterface& factory)
    : _function_factory_ptr(factory.clone())
{
    this->_state_function=make_identity(set.domain(),this->function_factory());
    this->_domain=this->_state_function.domain();
    this->_time_function=this->function_factory().create_zero(this->domain());
    this->_dwell_time_function=this->function_factory().create_zero(this->domain());
    this->_auxiliary_mapping=EffectiveVectorFunction(0u,EuclideanDomain(this->_state_function.result_size()));
    for(Nat i=0; i!=set.number_of_constraints(); ++i) {
        this->new_state_constraint(set.constraint(i));
    }
    this->_reduced_domain=this->_domain;
    this->_is_fully_reduced=true;
    this->_check();
}

Enclosure::Enclosure(const ExactBoxType& box, const ValidatedFunctionModelFactoryInterface& factory)
    : _function_factory_ptr(factory.clone())
{
    // Ensure domain elements have nonempty radius
    const Float64Value min_float(std::numeric_limits<float>::min());
    List<Nat> proper_coordinates;
    proper_coordinates.reserve(box.dimension());
    for(Nat i=0; i!=box.dimension(); ++i) {
        if(decide(box[i].width()>=min_float)) {
            proper_coordinates.append(i);
        }
    }
    this->_domain=ExactBoxType(proper_coordinates.size());
    for(Nat j=0; j!=this->_domain.size(); ++j) {
        this->_domain[j]=box[proper_coordinates[j]];
    }

    // HACK: Make a dummy variable for the domain to avoid bugs which occur
    // with a zero-dimensional domain.
    // FIXME: Fix issues with TaylorFunction on zero-dimensional domain.
    if(proper_coordinates.size()==0) { this->_domain=ExactBoxType(1u,ExactIntervalType(-1,+1)); }


    this->_state_function=this->function_factory().create_zeros(box.dimension(),this->_domain);
    this->_time_function=this->function_factory().create_zero(this->_domain);
    this->_dwell_time_function=this->function_factory().create_zero(this->domain());
    this->_auxiliary_mapping=EffectiveVectorFunction(0u,EuclideanDomain(this->_state_function.result_size()));
    Nat j=0;
    proper_coordinates.append(box.dimension());
    for(Nat i=0; i!=box.dimension(); ++i) {
        if(proper_coordinates[j]==i) {
            this->_state_function[i]=this->function_factory().create_coordinate(this->_domain,j);
            ++j;
        } else {
            this->_state_function[i]=this->function_factory().create_constant(this->_domain,cast_singleton(box[i]));
        }
    }
    this->_reduced_domain=this->_domain;
    this->_is_fully_reduced=true;
    this->_check();
}


Enclosure::Enclosure(const ExactBoxType& domain, const ValidatedVectorFunction& function, const ValidatedFunctionModelFactoryInterface& factory)
    : _function_factory_ptr(factory.clone())
{
    ARIADNE_ASSERT_MSG(domain.size()==function.argument_size(),"domain="<<domain<<", function="<<function);
    this->_domain=domain;
    this->_state_function=this->function_factory().create(this->_domain,function);
    this->_time_function=this->function_factory().create_zero(this->_domain);
    this->_dwell_time_function=this->function_factory().create_zero(this->domain());
    this->_auxiliary_mapping=EffectiveVectorFunction(0u,EuclideanDomain(this->_state_function.result_size()));
    this->_reduced_domain=this->_domain;
    this->_check();
}

Enclosure::Enclosure(const ExactBoxType& domain, const ValidatedVectorFunction& function, const List<ValidatedConstraint>& constraints, const ValidatedFunctionModelFactoryInterface& factory)
    : _function_factory_ptr(factory.clone())
{
    ARIADNE_ASSERT_MSG(domain.size()==function.argument_size(),"domain="<<domain<<", function="<<function);
    const double min=std::numeric_limits<double>::min();
    this->_domain=domain;
    for(Nat i=0; i!=this->_domain.size(); ++i) {
        if(decide(this->_domain[i].width()==0)) {
            this->_domain[i]=cast_exact_interval(widen(this->_domain[i]));
        }
    }

    this->_state_function=this->function_factory().create(this->_domain,function);
    this->_time_function=this->function_factory().create_zero(this->_domain);
    this->_dwell_time_function=this->function_factory().create_zero(this->domain());
    this->_auxiliary_mapping=EffectiveVectorFunction(0u,EuclideanDomain(this->_state_function.result_size()));

    for(Nat i=0; i!=constraints.size(); ++i) {
        ARIADNE_ASSERT_MSG(domain.size()==constraints[i].function().argument_size(),"domain="<<domain<<", constraint="<<constraints[i]);
        this->new_parameter_constraint(constraints[i]);
    }

    this->_reduced_domain=domain;
    this->_check();
    this->reduce();
    this->_check();
}

Enclosure::Enclosure(const ExactBoxType& domain, const ValidatedVectorFunction& state_function, const ValidatedScalarFunction& time_function, const List<ValidatedConstraint>& constraints, const ValidatedFunctionModelFactoryInterface& factory)
    : _function_factory_ptr(factory.clone())
{
    ARIADNE_ASSERT_MSG(domain.size()==state_function.argument_size(),"domain="<<domain<<", state_function="<<state_function);
    ARIADNE_ASSERT_MSG(domain.size()==time_function.argument_size(),"domain="<<domain<<", time_function="<<time_function);
    const double min=std::numeric_limits<double>::min();
    this->_domain=domain;
    for(Nat i=0; i!=this->_domain.size(); ++i) {
        if(decide(this->_domain[i].width()==0)) {
            this->_domain[i]=cast_exact_interval(widen(this->_domain[i]));
        }
    }

    this->_state_function=this->function_factory().create(this->_domain,state_function);
    this->_time_function=this->function_factory().create(this->_domain,time_function);
    this->_dwell_time_function=this->function_factory().create_zero(this->domain());
    this->_auxiliary_mapping=EffectiveVectorFunction(0u,EuclideanDomain(this->_state_function.result_size()));

    for(Nat i=0; i!=constraints.size(); ++i) {
        ARIADNE_ASSERT_MSG(domain.size()==constraints[i].function().argument_size(),"domain="<<domain<<", constraint="<<constraints[i]);
        this->new_parameter_constraint(constraints[i]);
    }

    this->_reduced_domain=domain;
    this->_check();
    this->reduce();
    this->_check();
}





// Returns true if the entire set is positive; false if entire set is negative
ValidatedKleenean Enclosure::satisfies(ValidatedScalarFunction constraint) const
{
    UpperIntervalType constraint_range=apply(constraint,this->codomain());
    if(definitely(constraint_range.upper()<0)) { return false; }
    if(definitely(constraint_range.lower()>0)) { return true; }
    return ValidatedKleenean(indeterminate);
}


/*
Void Enclosure::substitute(SizeType j, ValidatedScalarFunctionModel v)
{
    ARIADNE_ASSERT_MSG(v.argument_size()+1u==this->number_of_parameters(),
                       "number_of_parameters="<<this->number_of_parameters()<<", variable="<<v);
                       this->_state_function = Ariadne::substitute(this->_state_function,j,v);
                       for(List<ValidatedScalarFunctionModel>::Iterator iter=this->_negative_constraints.begin(); iter!=this->_negative_constraints.end(); ++iter) {
                           *iter = Ariadne::substitute(*iter,j,v);
                       }
                       for(List<ValidatedScalarFunctionModel>::Iterator iter=this->_zero_constraints.begin(); iter!=this->_zero_constraints.end(); ++iter) {
                           *iter = Ariadne::substitute(*iter,j,v);
                       }

                       this->_check();
}

Void Enclosure::substitute(SizeType j, Float64 c)
{
    this->_state_function = Ariadne::partial_evaluate(this->_state_function,j,c);
    for(List<ValidatedScalarFunctionModel>::Iterator iter=this->_negative_constraints.begin(); iter!=this->_negative_constraints.end(); ++iter) {
        *iter = Ariadne::partial_evaluate(*iter,j,c);
    }
    for(List<ValidatedScalarFunctionModel>::Iterator iter=this->_zero_constraints.begin(); iter!=this->_zero_constraints.end(); ++iter) {
        *iter = Ariadne::partial_evaluate(*iter,j,c);
    }
    this->_check();
}
*/

Void Enclosure::set_auxiliary(const EffectiveVectorFunction& aux) {
    if(this->_state_function.result_size()!=aux.argument_size()) {
        std::cerr<<"rs="<<this->_state_function.result_size()<<", aux=[R"<<aux.argument_size()<<"]"<<aux<<"\n"; }
    ARIADNE_PRECONDITION(this->_state_function.result_size()==aux.argument_size());
    this->_auxiliary_mapping=aux;
}

Void Enclosure::new_parameter(ExactIntervalType ivl)
{
    this->_domain=product(this->_domain,ivl);
    this->_reduced_domain=product(this->_reduced_domain,ivl);
    this->_state_function=embed(this->_state_function,ivl);
    this->_time_function=embed(this->_time_function,ivl);
    this->_dwell_time_function=embed(this->_dwell_time_function,ivl);
    for(Nat i=0; i!=this->_constraints.size(); ++i) {
        ValidatedConstraintModel& constraint=this->_constraints[i];
        constraint.set_function(embed(constraint.function(),ivl));
    }
    this->_check();
}

Void Enclosure::new_variable(ExactIntervalType ivl)
{
    ValidatedScalarFunctionModel variable_function = this->function_factory().create_identity(ivl);
    this->_domain=product(this->_domain,ivl);
    this->_reduced_domain=product(this->_reduced_domain,ivl);
    this->_state_function=combine(this->_state_function,variable_function);
    this->_time_function=embed(this->_time_function,ivl);
    this->_dwell_time_function=embed(this->_dwell_time_function,ivl);
    for(Nat i=0; i!=this->_constraints.size(); ++i) {
        ValidatedConstraintModel& constraint=this->_constraints[i];
        constraint.set_function(embed(constraint.function(),ivl));
    }
    this->_check();
}

Void Enclosure::clear_time()
{
    this->_time_function=ValidatedNumericType(0);
    this->_dwell_time_function=ValidatedNumericType(0);
}

Void Enclosure::apply_map(ValidatedVectorFunction map)
{
    ARIADNE_ASSERT_MSG(map.argument_size()==this->state_dimension(),"state_dimension="<<this->state_dimension()<<", map="<<map);
    this->_state_function=compose(map,this->_state_function);
    this->_dwell_time_function=this->function_factory().create_zero(this->domain());
    this->_check();
}

/*
Void Enclosure::apply_flow(ValidatedVectorFunction flow, ExactIntervalType time)
{
    ARIADNE_ASSERT_MSG(flow.argument_size()==this->state_dimension()+1u,"state_dimension="<<this->state_dimension()<<", flow="<<flow);
    this->_state_function=compose(flow,combine(this->_state_function,this->function_factory().create_identity(ExactBoxType(1u,time))));
    for(List<ValidatedScalarFunctionModel>::Iterator iter=this->_negative_constraints.begin(); iter!=this->_negative_constraints.end(); ++iter) {
        *iter=embed(*iter,time);
    }
    for(List<ValidatedScalarFunctionModel>::Iterator iter=this->_zero_constraints.begin(); iter!=this->_zero_constraints.end(); ++iter) {
        *iter=embed(*iter,time);
    }
    this->_check();
}
*/

Void Enclosure::apply_fixed_evolve_step(ValidatedVectorFunction flow, Float64Value time)
{
    ARIADNE_ASSERT_MSG(flow.argument_size()==this->state_dimension()+1u,"state_dimension="<<this->state_dimension()<<", flow="<<flow);
    ValidatedScalarFunctionModel evolve_time_function=this->function_factory().create_constant(this->domain(),Float64Value(time));
    this->_state_function=compose(flow,join(this->_state_function,evolve_time_function));
    this->_time_function=this->_time_function + evolve_time_function;
    this->_dwell_time_function=this->_dwell_time_function + evolve_time_function;
    this->_check();
}

Void Enclosure::apply_space_evolve_step(ValidatedVectorFunction flow, ValidatedScalarFunction time)
{
    ARIADNE_ASSERT_MSG(flow.argument_size()==this->state_dimension()+1u,"state_dimension="<<this->state_dimension()<<", flow="<<flow);
    ARIADNE_ASSERT_MSG(time.argument_size()==this->state_dimension(),"state_dimension="<<this->state_dimension()<<", time="<<time);
    ValidatedScalarFunctionModel evolve_time_function=compose(time,this->_state_function);
    this->_state_function=compose(flow,join(this->_state_function,evolve_time_function));
    this->_time_function=this->_time_function + evolve_time_function;
    this->_dwell_time_function=this->_dwell_time_function + evolve_time_function;
    this->_check();
}
Void Enclosure::apply_spacetime_evolve_step(ValidatedVectorFunction flow, ValidatedScalarFunction time)
{
    ARIADNE_ASSERT_MSG(flow.argument_size()==this->state_dimension()+1u,"state_dimension="<<this->state_dimension()<<", flow="<<flow);
    ARIADNE_ASSERT_MSG(time.argument_size()==this->state_dimension(),"state_dimension="<<this->state_dimension()<<", time="<<time);
    ValidatedScalarFunctionModel evolve_time_function=compose(time,join(this->_state_function,this->_time_function));
    this->_state_function=compose(flow,join(this->_state_function,evolve_time_function));
    this->_time_function=this->_time_function + evolve_time_function;
    this->_dwell_time_function=this->_dwell_time_function + evolve_time_function;
    this->_check();
}

Void Enclosure::apply_parameter_evolve_step(ValidatedVectorFunction flow, ValidatedScalarFunction time)
{
    ARIADNE_ASSERT_MSG(flow.argument_size()==this->state_dimension()+1u,"state_dimension="<<this->state_dimension()<<", flow="<<flow);
    ARIADNE_ASSERT_MSG(time.argument_size()==this->number_of_parameters(),"number_of_parameters="<<this->number_of_parameters()<<", time="<<time);
    this->_state_function=compose(flow,join(this->_state_function,this->function_factory().create(this->_state_function.domain(),time)));
    this->_time_function=this->_time_function + time;
    this->_dwell_time_function=this->_dwell_time_function + time;
    this->_check();
}

Void Enclosure::apply_finishing_parameter_evolve_step(ValidatedVectorFunction flow, ValidatedScalarFunction finishing_time)
{
    ARIADNE_ASSERT_MSG(flow.argument_size()==this->state_dimension()+1u,"state_dimension="<<this->state_dimension()<<", flow="<<flow);
    ARIADNE_ASSERT_MSG(finishing_time.argument_size()==this->number_of_parameters(),"number_of_parameters="<<this->number_of_parameters()<<", finishing_time="<<finishing_time);
    ValidatedScalarFunctionModel omega=this->function_factory().create(this->domain(),finishing_time);
    this->_state_function=compose(flow,join(this->_state_function,omega-this->_time_function));
    this->_dwell_time_function=this->_dwell_time_function + (omega-this->_time_function);
    this->_time_function=omega;
    this->_check();
}

Void Enclosure::apply_full_reach_step(ValidatedVectorFunctionModel phi)
{
    // xi'(s,t) = phi(xi(s),t) for t in [0,h] with constraint t<=eps(s) where range(eps) in [0,h]
    // tau'(s) = tau(s)+t
    ARIADNE_ASSERT(phi.result_size()==this->state_dimension());
    ARIADNE_ASSERT(phi.argument_size()==this->state_dimension()+1);
    Float64 h=phi.domain()[phi.result_size()].upper().raw();
    ValidatedScalarFunctionModel elps=this->function_factory().create_constant(this->domain(),Float64Value(h));
    this->apply_parameter_reach_step(phi,elps);
}

Void Enclosure::apply_spacetime_reach_step(ValidatedVectorFunctionModel phi, ValidatedScalarFunction elps)
{
    ARIADNE_ASSERT(phi.result_size()==this->state_dimension());
    ARIADNE_ASSERT(phi.argument_size()==this->state_dimension()+1);
    ARIADNE_ASSERT(elps.argument_size()==this->state_dimension()+1);
    this->apply_parameter_reach_step(phi,compose(elps,join(this->state_function(),this->time_function())));
}

Void Enclosure::apply_parameter_reach_step(ValidatedVectorFunctionModel phi, ValidatedScalarFunction elps)
{
    // xi'(s,t) = phi(xi(s),t) for t in [0,h] with constraint t<=eps(s) where range(eps) in [0,h]
    // tau'(s) = tau(s)+t
    ARIADNE_ASSERT(phi.result_size()==this->state_dimension());
    ARIADNE_ASSERT(phi.argument_size()==this->state_dimension()+1);
    ARIADNE_ASSERT(elps.argument_size()==this->number_of_parameters());
    Float64 h=phi.domain()[phi.result_size()].upper().raw();
    ExactBoxType parameter_domain=this->parameter_domain();
    ExactIntervalType time_domain=ExactIntervalType(0,h);
    ValidatedScalarFunctionModel time_function=this->function_factory().create_identity(time_domain);
    this->new_variable(time_domain);
    ARIADNE_ASSERT(phi.argument_size()==this->state_dimension());
    this->apply_map(phi);
    ExactBoxType new_domain=this->parameter_domain();
    ValidatedScalarFunctionModel time_step_function=this->function_factory().create_coordinate(new_domain,new_domain.size()-1u);
    this->_time_function=this->_time_function+time_step_function;
    this->_dwell_time_function=this->_dwell_time_function+time_step_function;
    if(phi.domain()[phi.result_size()].lower()<time_domain.upper()) {
        this->new_negative_parameter_constraint(time_step_function-embed(elps,time_domain));
    }
    this->_check();
}

Void Enclosure::new_state_constraint(ValidatedConstraint constraint) {
    ARIADNE_ASSERT(constraint.function().argument_size()==this->state_dimension());
    this->_is_fully_reduced=false;
    ValidatedNumericType lower_bound=this->function_factory().create_number(constraint.lower_bound());
    ValidatedScalarFunctionModel composed_function_model=compose(constraint.function(),this->_state_function);
    ValidatedNumericType upper_bound=this->function_factory().create_number(constraint.upper_bound());
    this->_constraints.append(ValidatedConstraintModel(lower_bound,composed_function_model,upper_bound));
}

Void Enclosure::new_state_time_constraint(ValidatedConstraint constraint) {
    ARIADNE_ASSERT(constraint.function().argument_size()==this->state_dimension()+1u);
    this->_is_fully_reduced=false;
    ValidatedNumericType lower_bound=this->function_factory().create_number(constraint.lower_bound());
    ValidatedScalarFunctionModel composed_function_model=compose(constraint.function(),join(this->_state_function,this->_time_function));
    ValidatedNumericType upper_bound=this->function_factory().create_number(constraint.upper_bound());
    this->_constraints.append(ValidatedConstraintModel(lower_bound,composed_function_model,upper_bound));
}

Void Enclosure::new_parameter_constraint(ValidatedConstraint constraint) {
    ARIADNE_ASSERT(constraint.function().argument_size()==this->number_of_parameters());
    this->_is_fully_reduced=false;
    ValidatedNumericType lower_bound=this->function_factory().create_number(constraint.lower_bound());
    ValidatedScalarFunctionModel function_model=this->function_factory().create(this->domain(),constraint.function());
    ValidatedNumericType upper_bound=this->function_factory().create_number(constraint.upper_bound());
    this->_constraints.append(ValidatedConstraintModel(lower_bound,function_model,upper_bound));
}


Void Enclosure::new_positive_state_constraint(ValidatedScalarFunction constraint_function) {
    ARIADNE_ASSERT_MSG(constraint_function.argument_size()==this->state_dimension(),"state_dimension="<<this->state_dimension()<<", constraint_function="<<constraint_function);
    this->_is_fully_reduced=false;
    ValidatedNumericType zero=this->function_factory().create_number(0);
    this->_constraints.append(compose(constraint_function,this->state_function())>=zero);
}

Void Enclosure::new_negative_state_constraint(ValidatedScalarFunction constraint_function) {
    ARIADNE_ASSERT_MSG(constraint_function.argument_size()==this->state_dimension(),"state_dimension="<<this->state_dimension()<<", constraint_function="<<constraint_function);
    this->_is_fully_reduced=false;
    ValidatedNumericType zero=this->function_factory().create_number(0);
    this->_constraints.append(compose(constraint_function,this->state_function())<=zero);
}

Void Enclosure::new_zero_state_constraint(ValidatedScalarFunction constraint_function) {
    ARIADNE_ASSERT_MSG(constraint_function.argument_size()==this->state_dimension(),"state_dimension="<<this->state_dimension()<<", constraint_function="<<constraint_function);
    this->_is_fully_reduced=false;
    ValidatedNumericType zero=this->function_factory().create_number(0);
    this->_constraints.append(compose(constraint_function,this->state_function())==zero);
}

Void Enclosure::new_negative_parameter_constraint(ValidatedScalarFunction constraint_function) {
    ARIADNE_ASSERT_MSG(constraint_function.argument_size()==this->domain().size(),"domain="<<this->domain()<<", constraint_function="<<constraint_function);
    this->_is_fully_reduced=false;
    ValidatedNumericType zero=this->function_factory().create_number(0);
    this->_constraints.append(this->function_factory().create(this->domain(),constraint_function)<=zero);
}

Void Enclosure::new_zero_parameter_constraint(ValidatedScalarFunction constraint_function) {
    ARIADNE_ASSERT_MSG(constraint_function.argument_size()==this->domain().size(),"domain="<<this->domain()<<", constraint_function="<<constraint_function);
    this->_is_fully_reduced=false;
    ValidatedNumericType zero=this->function_factory().create_number(0);
    this->_constraints.append(this->function_factory().create(this->domain(),constraint_function)==zero);
}




ExactBoxType Enclosure::domain() const {
    return this->_domain;
}

ExactBoxType Enclosure::parameter_domain() const {
    return this->_domain;
}

ExactBoxType Enclosure::reduced_domain() const {
    return this->_reduced_domain;
}

ExactBoxType Enclosure::codomain() const {
    return cast_exact_box(widen(this->_state_function.range()));
}

ValidatedVectorFunctionModel const Enclosure::state_time_auxiliary_function() const {
    return join(join(this->state_function(),this->time_function()),this->auxiliary_function());
}

ValidatedVectorFunctionModel const& Enclosure::state_function() const {
    return this->_state_function;
}

ValidatedScalarFunctionModel const& Enclosure::time_function() const {
    return this->_time_function;
}

ValidatedScalarFunctionModel const& Enclosure::dwell_time_function() const {
    return this->_dwell_time_function;
}

ValidatedVectorFunctionModel const Enclosure::auxiliary_function() const {
    return compose(this->_auxiliary_mapping,this->_state_function);
}

SizeType Enclosure::number_of_constraints() const {
    return this->_constraints.size();
}

List<ValidatedConstraintModel> const& Enclosure::constraint_models() const {
    return this->_constraints;
}

List<ValidatedConstraint> const Enclosure::constraints() const {
    List<ValidatedConstraint> result;
    for(Nat i=0; i!=this->_constraints.size(); ++i) {
        result.append(ValidatedConstraint(this->_constraints[i].lower_bound(),this->_constraints[i].function(),this->_constraints[i].upper_bound()));
    }
    return result;
}

ValidatedConstraintModel const& Enclosure::constraint(SizeType i) const {
    return this->_constraints[i];
}

ValidatedVectorFunctionModel const Enclosure::constraint_function() const {
    ValidatedVectorFunctionModel g=this->function_factory().create_zeros(this->number_of_constraints(),this->domain());
    for(Nat i=0; i!=this->number_of_constraints(); ++i) {
        g.set(i,this->constraint(i).function());
    }
    return g;
}

ExactBoxType const Enclosure::constraint_bounds() const {
    ExactBoxType c(this->number_of_constraints());
    for(Nat i=0; i!=this->number_of_constraints(); ++i) {
        c[i]=this->constraint(i).bounds();
    }
    return c;
}

DimensionType Enclosure::dimension() const {
    return this->_state_function.result_size();
}

DimensionType Enclosure::state_dimension() const {
    return this->_state_function.result_size();
}

SizeType Enclosure::number_of_parameters() const {
    return this->_state_function.argument_size();
}

UpperBoxType Enclosure::bounding_box() const {
    return this->_state_function.codomain().bounding_box();
}

Float64Error Enclosure::radius() const {
    return cast_positive(this->bounding_box().radius());
}

ExactPoint Enclosure::centre() const {
    return cast_exact(this->bounding_box().centre());
}


ValidatedKleenean
Enclosure::satisfies(ValidatedConstraint c) const
{
    Enclosure copy=*this;
    copy.new_state_constraint(c);
    if(definitely(copy.is_empty())) { return false; }
    else { return ValidatedKleenean(indeterminate); }
}

ValidatedSierpinskian Enclosure::is_bounded() const
{
    return this->domain().is_bounded() || ValidatedKleenean(indeterminate);
}

ValidatedSierpinskian Enclosure::is_empty() const
{
    if(definitely(this->_reduced_domain.is_empty())) { return true; }
    if(this->_constraints.empty()) { return this->domain().is_empty(); }
    if(!this->_is_fully_reduced) { this->reduce(); this->reduce(); this->reduce(); }

    for(Nat i=0; i!=this->_constraints.size(); ++i) {
        UpperIntervalType constraint_range = Ariadne::apply(this->_constraints[i].function(),this->_reduced_domain);
        if( definitely(disjoint(constraint_range,this->_constraints[i].bounds())) ) {
            if(this->_reduced_domain.size()>0) { this->_reduced_domain[0] = ExactIntervalType(1,-1); }
            return true;
        }
    }
    if(this->_reduced_domain.is_empty()) { return true; }
    return ValidatedKleenean(indeterminate);
}

ValidatedSierpinskian Enclosure::inside(const ExactBoxType& bx) const
{
    return Ariadne::subset(Ariadne::apply(this->_state_function,this->_reduced_domain),bx);
}

ValidatedSierpinskian Enclosure::subset(const ExactBoxType& bx) const
{
    this->reduce();

    return ValidatedSierpinskian(Ariadne::subset(Ariadne::apply(this->_state_function,this->_reduced_domain),bx)) || ValidatedKleenean(indeterminate);

}

ValidatedSierpinskian Enclosure::separated(const ExactBoxType& bx) const
{
    ARIADNE_ASSERT_MSG(this->state_dimension()==bx.dimension(),"Enclosure::subset(ExactBoxType): self="<<*this<<", box="<<bx);
    List<ValidatedConstraint> constraints = this->constraints();
    ConstraintSolver contractor=ConstraintSolver();
    contractor.reduce(reinterpret_cast<UpperBoxType&>(this->_reduced_domain),constraints);

    if(_reduced_domain.is_empty()) { return true; }

    const ExactBoxType test_domain=this->_reduced_domain;
    for(Nat i=0; i!=bx.dimension(); ++i) {
        // FIXME: Conversion should be automatic
        ValidatedScalarFunction fi(static_cast<ValidatedScalarFunctionInterface const&>(this->_state_function[i]));
        constraints.append(fi >= bx[i].lower());
        constraints.append(fi <= bx[i].upper());
    }
    return !contractor.feasible(test_domain,constraints).first;
}

Void Enclosure::reduce() const
{
    List<ValidatedConstraint> constraints=this->constraints();
    ConstraintSolver contractor=ConstraintSolver();
    contractor.reduce(reinterpret_cast<UpperBoxType&>(this->_reduced_domain),constraints);

    for(Nat i=0; i!=this->number_of_parameters(); ++i) {
        Float64 l=this->_reduced_domain[i].lower().raw();
        Float64 u=this->_reduced_domain[i].upper().raw();
        if(is_nan(l) || is_nan(u)) {
            ARIADNE_WARN("Reducing domain "<<_domain<<" yields "<<this->_reduced_domain);
            _reduced_domain[i]=_domain[i];
        }
    }

/*
    // Remove redundant constraints
    Nat j=0;
    List<ValidatedScalarFunctionModel>& mutable_constraints=const_cast<List<ValidatedScalarFunctionModel>&>(this->_negative_constraints);
    for(Nat i=0; i!=mutable_constraints.size(); ++i) {
        if(mutable_constraints[i](this->_reduced_domain).upper()<0.0) { redundant_constraints.append(i); }
        else { if(i>j) { mutable_constraints[j]=mutable_constraints[j]; } ++j; }
    }
    mutable_constraints.resize(j);
*/


}



Matrix<Float64> nonlinearities_zeroth_order(const ValidatedVectorFunction& f, const ExactBoxType& dom);
Pair<Nat,double> nonlinearity_index_and_error(const ValidatedVectorFunction& function, const ExactBoxType& domain);
Pair<Nat,double> lipschitz_index_and_error(const ValidatedVectorFunction& function, const ExactBoxType& domain);

Pair<Enclosure,Enclosure>
Enclosure::split_zeroth_order() const
{
    return this->split(this->splitting_index_zeroth_order());
}


List<ExactBoxType>
Enclosure::splitting_subdomains_zeroth_order() const
{
    List<ExactBoxType> result;
    Nat k=this->splitting_index_zeroth_order();
    if(k==this->number_of_parameters()) {
        result.append(this->_reduced_domain);
    } else {
        Pair<ExactBoxType,ExactBoxType> subdomains = this->_reduced_domain.split(this->splitting_index_zeroth_order());
        result.append(subdomains.first);
        result.append(subdomains.second);
    }
    return result;
}


Nat
Enclosure::splitting_index_zeroth_order() const
{
    Matrix<UpperIntervalType> jacobian=Ariadne::jacobian_range(this->state_function(),this->reduced_domain());

    // Compute the column of the matrix which has the norm
    // i.e. the highest sum of $mag(a_ij)$ where mag([l,u])=max(|l|,|u|)
    Nat jmax=this->number_of_parameters();
    Float64 max_column_norm=0.0;
    for(Nat j=0; j!=this->number_of_parameters(); ++j) {
        Float64 column_norm=0.0;
        for(Nat i=0; i!=this->state_dimension(); ++i) {
            column_norm+=mag(jacobian[i][j]).raw();
        }
        column_norm *= this->reduced_domain()[j].radius().value_raw();
        if(column_norm>max_column_norm) {
            max_column_norm=column_norm;
            jmax=j;
        }
    }

    return jmax;
}


Pair<Enclosure,Enclosure>
Enclosure::split_first_order() const
{
    Matrix<Float64> nonlinearities=Ariadne::nonlinearities_zeroth_order(this->_state_function,this->_reduced_domain);

    // Compute the row of the nonlinearities Array which has the highest norm
    // i.e. the highest sum of $mag(a_ij)$ where mag([l,u])=max(|l|,|u|)
    Nat imax=nonlinearities.row_size();
    Nat jmax_in_row_imax=nonlinearities.column_size();
    Float64 max_row_sum=0.0;
    for(Nat i=0; i!=nonlinearities.row_size(); ++i) {
        Nat jmax=nonlinearities.column_size();
        Float64 row_sum=0.0;
        Float64 max_mag_j_in_i=0.0;
        for(Nat j=0; j!=nonlinearities.column_size(); ++j) {
            row_sum+=mag(nonlinearities[i][j]);
            if(mag(nonlinearities[i][j])>max_mag_j_in_i) {
                jmax=j;
                max_mag_j_in_i=mag(nonlinearities[i][j]);
            }
        }
        if(row_sum>max_row_sum) {
            imax=i;
            max_row_sum=row_sum;
            jmax_in_row_imax=jmax;
        }
    }

    if(jmax_in_row_imax==nonlinearities.column_size()) { ARIADNE_THROW(std::runtime_error, "split_first_order", "No need to split"); }

    return this->split(jmax_in_row_imax);
}


Pair<Enclosure,Enclosure>
Enclosure::split() const
{
    return this->split_zeroth_order();
}

Pair<Enclosure,Enclosure>
Enclosure::split(Nat d) const
{
    ARIADNE_PRECONDITION(d<this->number_of_parameters());
    ExactBoxType subdomain1,subdomain2;
    make_lpair(subdomain1,subdomain2)=Ariadne::split(this->_state_function.domain(),d);

    ValidatedVectorFunctionModel function1,function2;
    make_lpair(function1,function2)=Ariadne::split(this->_state_function,d);

    Pair<Enclosure,Enclosure>
    result=make_pair(Enclosure(function1.domain(),function1,this->function_factory()),
                     Enclosure(function2.domain(),function2,this->function_factory()));
    Enclosure& result1=result.first;
    Enclosure& result2=result.second;

    ValidatedScalarFunctionModel constraint_function1,constraint_function2;
    for(List<ValidatedConstraintModel>::ConstIterator iter=this->_constraints.begin();
        iter!=this->_constraints.end(); ++iter)
    {
        const ValidatedConstraintModel& constraint=*iter;
        make_lpair(constraint_function1,constraint_function2)=Ariadne::split(constraint.function(),d);
        result1._constraints.append(ValidatedConstraintModel(constraint.lower_bound(),constraint_function1,constraint.upper_bound()));
        result2._constraints.append(ValidatedConstraintModel(constraint.lower_bound(),constraint_function2,constraint.upper_bound()));
    }

    ValidatedScalarFunctionModel time_function1,time_function2;
    make_lpair(time_function1,time_function2)=Ariadne::split(this->_time_function,d);
    result1._time_function=time_function1;
    result2._time_function=time_function2;
    ValidatedScalarFunctionModel dwell_time_function1,dwell_time_function2;
    make_lpair(dwell_time_function1,dwell_time_function2)=Ariadne::split(this->_dwell_time_function,d);
    result1._dwell_time_function=dwell_time_function1;
    result2._dwell_time_function=dwell_time_function2;

    result1._check();
    result2._check();
    return result;
}










Void adjoin_outer_approximation(PavingInterface&, const ExactBoxType& domain, const ValidatedVectorFunction& function, const ValidatedVectorFunction& negative_constraints, const ValidatedVectorFunction& equality_constraints, Int depth);

Void Enclosure::adjoin_outer_approximation_to(PavingInterface& paving, Int depth) const
{
    PavingInterface& p=paving;
    const ExactBoxType& d=this->domain();
    const ValidatedVectorFunction& f=this->state_function();

    ValidatedVectorFunctionModel g=this->constraint_function();
    ExactIntervalVectorType c=this->constraint_bounds();
    Int e=depth;

    switch(DISCRETISATION_METHOD) {
        case SUBDIVISION_DISCRETISE:
            SubdivisionPaver().adjoin_outer_approximation(p,d,f,g,c,e);
            break;
        case AFFINE_DISCRETISE:
            AffinePaver().adjoin_outer_approximation(p,d,f,g,c,e);
            break;
        case CONSTRAINT_DISCRETISE:
            ConstraintPaver().adjoin_outer_approximation(p,d,f,g,c,e);
            break;
        default:
            ARIADNE_FAIL_MSG("Unknown discretisation method\n");
    }
}


GridTreeSet Enclosure::outer_approximation(const Grid& grid, Int depth) const
{
    GridTreeSet paving(grid);
    this->adjoin_outer_approximation_to(paving,depth);
    return paving;
}



Void Enclosure::affine_adjoin_outer_approximation_to(PavingInterface& paving, Int depth) const
{
    ARIADNE_ASSERT_MSG(Ariadne::subset(this->_reduced_domain,this->_domain),*this);

    // Bound the maximum number of splittings allowed to draw a particular set.
    // Note that this gives rise to possibly 2^MAX_DEPTH split sets!!
    static const Int MAXIMUM_DEPTH = 16;

    // The basic approximation error when plotting with accuracy=0
    static const double BASIC_ERROR = 0.0625;

    const double max_error=BASIC_ERROR/(1<<depth);

    ValidatedVectorFunctionModel fg=join(this->state_function(),this->constraint_function());

    List<ExactBoxType> subdomains;
    List<ExactBoxType> unsplitdomains;
    List<ExactBoxType> splitdomains;
    unsplitdomains.append(this->_reduced_domain);
    ExactBoxType splitdomain1,splitdomain2;
    for(Int i=0; i!=MAXIMUM_DEPTH; ++i) {
        //std::cerr<<"i="<<i<<"\nsubdomains="<<subdomains<<"\nunsplitdomains="<<unsplitdomains<<"\n\n";
        for(Nat n=0; n!=unsplitdomains.size(); ++n) {
            Nat k; double err;
            make_lpair(k,err)=nonlinearity_index_and_error(fg,unsplitdomains[n]);
            //std::cerr<<"  domain="<<unsplitdomains[n]<<" k="<<k<<" err="<<err<<" max_err="<<max_error<<"\n";
            if(k==this->number_of_parameters() || err < max_error) {
                subdomains.append(unsplitdomains[n]);
            } else {
                make_lpair(splitdomain1,splitdomain2)=unsplitdomains[n].split(k);
                splitdomains.append(splitdomain1);
                splitdomains.append(splitdomain2);
            }
        }
        unsplitdomains.swap(splitdomains);
        splitdomains.clear();
        if(unsplitdomains.empty()) { break; }
    }
    subdomains.concatenate(unsplitdomains);
    if(!unsplitdomains.empty()) {
        ARIADNE_WARN("Cannot obtain desired accuracy in outer approximation "<<*this<<" without excessive splitting.");
    }

    for(Nat n=0; n!=subdomains.size(); ++n) {
        this->restriction(subdomains[n]).affine_over_approximation().adjoin_outer_approximation_to(paving,depth);
    }
}





Void
Enclosure::recondition()
{
    this->uniform_error_recondition();
    this->kuhn_recondition();
}


Void Enclosure::
uniform_error_recondition()
{
    const double MAXIMUM_ERROR = std::numeric_limits<double>::epsilon() * 1024;
    Nat old_number_of_parameters = this->number_of_parameters();

    List<Nat> large_error_indices;

<<<<<<< HEAD
    for(Nat i=0; i!=this->_space_function.result_size(); ++i) {
        Float64Error error=this->_space_function.get(i).error();
        if(error.raw() > MAXIMUM_ERROR) {
=======
    for(Nat i=0; i!=this->_state_function.result_size(); ++i) {
        Float64 error=this->_state_function.get(i).error().raw();
        if(error > MAXIMUM_ERROR) {
>>>>>>> 737be320
            large_error_indices.append(i);
        }
    }

<<<<<<< HEAD
    ExactBoxType error_domains(large_error_indices.size());
    for(Nat j=0; j!=large_error_indices.size(); ++j) {
        Nat i=large_error_indices[j];
        Float64Error error=this->_space_function.get(j).error();
        error_domains[i]=ExactIntervalType(-error.raw(),+error.raw());
    }
    Nat k=this->number_of_parameters();
=======
    if (large_error_indices.size() > 0) {
>>>>>>> 737be320

		ExactBoxType error_domains(large_error_indices.size());
		for(Nat i=0; i!=large_error_indices.size(); ++i) {
			Float64 error=this->_state_function.get(large_error_indices[i]).error().raw();
			error_domains[i]=ExactIntervalType(-error,+error);
		}
		error_domains=ExactBoxType(large_error_indices.size(),ExactIntervalType(-1,+1));
		Nat k=this->number_of_parameters();

<<<<<<< HEAD
    for(Nat j=0; j!=large_error_indices.size(); ++j) {
        Nat i=large_error_indices[j];
        Float64Error error=this->_space_function.get(i).error();
        this->_space_function[i].set_error(0u);
        this->_space_function[i] = this->_space_function.get(i) + this->function_factory().create_coordinate(this->_domain,j);
    }
=======
		this->_domain=product(this->_domain,error_domains);
		this->_reduced_domain=product(this->_reduced_domain,error_domains);
		this->_state_function=embed(this->_state_function,error_domains);
		for(Nat i=0; i!=this->_constraints.size(); ++i) {
			this->_constraints[i].function()=embed(this->_constraints[i].function(),error_domains);
		}
>>>>>>> 737be320

		for(Nat i=0; i!=large_error_indices.size(); ++i) {
			Float64 error=this->_state_function.get(large_error_indices[i]).error().raw();
			if(error > MAXIMUM_ERROR) {
				this->_state_function[large_error_indices[i]].set_error(0u);
				this->_state_function[large_error_indices[i]] = this->_state_function.get(large_error_indices[i]) + this->function_factory().create_coordinate(this->_domain,k)*Float64Bounds(+error);
				++k;
			}
		}

		ExactIntervalVectorType new_variables = project(this->parameter_domain(),range(old_number_of_parameters,this->number_of_parameters()));
		this->_time_function = embed(this->_time_function,new_variables);
		this->_dwell_time_function = embed(this->_dwell_time_function,new_variables);
    }

}

// In MultiIndex code file
Array<SizeType> complement(SizeType nmax, Array<SizeType> vars);

TaylorModel<ValidatedTag,Float64> recondition(const TaylorModel<ValidatedTag,Float64>& tm, Array<SizeType>& discarded_variables, SizeType number_of_error_variables, SizeType index_of_error)
{
    for(SizeType i=0; i!=discarded_variables.size()-1; ++i) {
        ARIADNE_PRECONDITION(discarded_variables[i]<discarded_variables[i+1]);
    }
    ARIADNE_PRECONDITION(discarded_variables[discarded_variables.size()-1]<tm.argument_size());
    ARIADNE_PRECONDITION(index_of_error<=number_of_error_variables);

    const SizeType number_of_variables = tm.argument_size();
    const SizeType number_of_discarded_variables = discarded_variables.size();
    const SizeType number_of_kept_variables = number_of_variables - number_of_discarded_variables;

    // Make an Array of the variables to be kept
    Array<SizeType> kept_variables=complement(number_of_variables,discarded_variables);

    // Construct result and reserve memory
    TaylorModel<ValidatedTag,Float64> r(number_of_kept_variables+number_of_error_variables,tm.sweeper());
    r.expansion().reserve(tm.number_of_nonzeros()+1u);
    MultiIndex ra(number_of_kept_variables+number_of_error_variables);

    // Set the uniform error of the original model
    // If index_of_error == number_of_error_variables, then the error is kept as a uniform error bound
    Float64Error* error_ptr;
    if(number_of_error_variables==index_of_error) {
        error_ptr = &r.error();
    } else {
        ra[number_of_kept_variables+index_of_error]=1;
        r.expansion().append(ra,cast_exact(tm.error()));
        ra[number_of_kept_variables+index_of_error]=0;
        error_ptr = reinterpret_cast<Float64Error*>(&r.begin()->data());
    }
    Float64Error& error=*error_ptr;

    for(TaylorModel<ValidatedTag,Float64>::ConstIterator iter=tm.begin(); iter!=tm.end(); ++iter) {
        MultiIndex const& xa=iter->key();
        Float64Value const& xv=iter->data();
        Bool keep=true;
        for(SizeType k=0; k!=number_of_discarded_variables; ++k) {
            if(xa[discarded_variables[k]]!=0) {
                error += mag(xv);
                keep=false;
                break;
            }
        }
        if(keep) {
            for(SizeType k=0; k!=number_of_kept_variables; ++k) {
                ra[k]=xa[kept_variables[k]];
            }
            r.expansion().append(ra,xv);
        }
    }
    Float64::set_rounding_to_nearest();

    return r;
}

TaylorModel<ValidatedTag,Float64> recondition(const TaylorModel<ValidatedTag,Float64>& tm, Array<SizeType>& discarded_variables, SizeType number_of_error_variables) {
    return recondition(tm,discarded_variables,number_of_error_variables,number_of_error_variables);
}


Void
Enclosure::kuhn_recondition()
{
    if(!dynamic_cast<const VectorTaylorFunction*>(&this->state_function().reference())) {
        ARIADNE_WARN("Cannot Kuhn reduce an Enclosure which is not given by TaylorFunctions.");
    }

    static const SizeType NUMBER_OF_BLOCKS = 2;

    const SizeType number_of_kept_parameters = (NUMBER_OF_BLOCKS-1)*this->state_dimension();
    const SizeType number_of_discarded_parameters=this->number_of_parameters()-number_of_kept_parameters;
    const SizeType number_of_error_parameters = this->state_dimension();

    if(this->number_of_parameters()<=number_of_kept_parameters) {
        this->uniform_error_recondition();
        return;
    }

<<<<<<< HEAD
    const VectorTaylorFunction& function=dynamic_cast<const VectorTaylorFunction&>(this->space_function().reference());
    const Vector<ValidatedTaylorModel64>& models = function.models();
    Matrix<Float64> dependencies(this->dimension(),this->number_of_parameters());
=======
    const VectorTaylorFunction& function=dynamic_cast<const VectorTaylorFunction&>(this->state_function().reference());
    const Vector<ValidatedTaylorModel>& models = function.models();
    Matrix<Float64> dependencies(this->state_dimension(),this->number_of_parameters());
>>>>>>> 737be320
    for(SizeType i=0; i!=dependencies.row_size(); ++i) {
        for(ValidatedTaylorModel64::ConstIterator iter=models[i].begin(); iter!=models[i].end(); ++iter) {
            for(SizeType j=0; j!=dependencies.column_size(); ++j) {
                if(iter->key()[j]!=0) {
                    dependencies[i][j]+=abs(iter->data()).raw();
                }
            }
        }
    }
    Array< Pair<Float64,SizeType> > column_max_dependencies(this->number_of_parameters());
    for(SizeType j=0; j!=dependencies.column_size(); ++j) {
        column_max_dependencies[j] = make_pair(Float64(0.0),SizeType(j));
        for(SizeType i=0; i!=dependencies.row_size(); ++i) {
            column_max_dependencies[j].first=std::max(column_max_dependencies[j].first,dependencies[i][j]);
        }
    }
    std::sort(column_max_dependencies.begin(),column_max_dependencies.end(),std::greater< Pair<Float64,SizeType> >());

    Array<SizeType> kept_parameters(number_of_kept_parameters);
    Array<SizeType> discarded_parameters(number_of_discarded_parameters);
    for(SizeType j=0; j!=number_of_kept_parameters; ++j) { kept_parameters[j]=column_max_dependencies[j].second; }
    for(SizeType j=0; j!=number_of_discarded_parameters; ++j) { discarded_parameters[j]=column_max_dependencies[number_of_kept_parameters+j].second; }
    std::sort(kept_parameters.begin(),kept_parameters.end());
    std::sort(discarded_parameters.begin(),discarded_parameters.end());

<<<<<<< HEAD
    Vector<ValidatedTaylorModel64> new_models(models.size(),ValidatedTaylorModel64(number_of_kept_parameters+number_of_error_parameters,function.sweeper()));
    for(SizeType i=0; i!=this->dimension(); ++i) {
=======
    Vector<ValidatedTaylorModel> new_models(models.size(),ValidatedTaylorModel(number_of_kept_parameters+number_of_error_parameters,function.sweeper()));
    for(SizeType i=0; i!=this->state_dimension(); ++i) {
>>>>>>> 737be320
        new_models[i] = Ariadne::recondition(models[i],discarded_parameters,number_of_error_parameters,i);
    }

    ExactBoxType new_domain(number_of_kept_parameters+number_of_error_parameters);
    ExactBoxType new_reduced_domain(number_of_kept_parameters+number_of_error_parameters);
    for(SizeType j=0; j!=number_of_kept_parameters; ++j) {
        new_domain[j]=this->parameter_domain()[kept_parameters[j]];
        new_reduced_domain[j]=this->reduced_domain()[kept_parameters[j]];
    }
    for(SizeType j=number_of_kept_parameters; j!=number_of_kept_parameters+number_of_error_parameters; ++j) {
        new_domain[j]=ExactIntervalType(-1,+1);
        new_reduced_domain[j]=ExactIntervalType(-1,+1);
    }
    this->_domain = new_domain;
    this->_reduced_domain = new_reduced_domain;

    Enclosure new_set(new_domain,VectorTaylorFunction(new_domain,new_models),this->function_factory());
    for(SizeType i=0; i!=this->_constraints.size(); ++i) {
        const ValidatedConstraintModel& constraint=this->_constraints[i];
        ScalarTaylorFunction const& constraint_function=dynamic_cast<const ScalarTaylorFunction&>(constraint.function().reference());
        ValidatedScalarFunctionModel new_constraint_function=ScalarTaylorFunction(new_domain,Ariadne::recondition(constraint_function.model(),discarded_parameters,number_of_error_parameters));
        new_set._constraints.append(ValidatedConstraintModel(constraint.lower_bound(),new_constraint_function,constraint.upper_bound()));
    }
    ScalarTaylorFunction const& time=dynamic_cast<const ScalarTaylorFunction&>(this->_time_function.reference());
    new_set._time_function=ScalarTaylorFunction(new_domain,Ariadne::recondition(time.model(),discarded_parameters,number_of_error_parameters));
    ScalarTaylorFunction const& dwell_time=dynamic_cast<const ScalarTaylorFunction&>(this->_dwell_time_function.reference());
    new_set._dwell_time_function=ScalarTaylorFunction(new_domain,Ariadne::recondition(dwell_time.model(),discarded_parameters,number_of_error_parameters));

    (*this)=new_set;

    this->_check();
}



Void Enclosure::restrict(const ExactBoxType& subdomain)
{
    ARIADNE_ASSERT_MSG(subdomain.size()==this->number_of_parameters(),"set="<<*this<<", subdomain="<<subdomain);
    ARIADNE_ASSERT_MSG(Ariadne::subset(subdomain,this->domain()),"set.domain()="<<this->domain()<<", subdomain="<<subdomain);
    Enclosure& result(*this);
    result._domain=subdomain;
    result._reduced_domain=Ariadne::intersection(static_cast<const ExactBoxType&>(result._reduced_domain),subdomain);
    result._state_function=Ariadne::restrict(result._state_function,subdomain);
    result._time_function=Ariadne::restrict(result._time_function,subdomain);
    result._dwell_time_function=Ariadne::restrict(result._dwell_time_function,subdomain);
    ValidatedScalarFunctionModel new_constraint;
    for(List<ValidatedConstraintModel>::Iterator iter=result._constraints.begin();
        iter!=result._constraints.end(); ++iter)
    {
        ValidatedScalarFunctionModel& constraint_function=iter->function();
        constraint_function=Ariadne::restrict(constraint_function,subdomain);
    }
    this->reduce();
}

Enclosure Enclosure::restriction(const ExactBoxType& subdomain) const
{
    Enclosure result(*this);
    result.restrict(subdomain);
    return result;
}


ValidatedScalarFunctionModel const Enclosure::get_function(SizeType i) const {
    if(i<this->state_dimension()) { return this->_state_function[i]; }
    else if (i==this->state_dimension()) { return this->_time_function; }
    else { return compose(this->_auxiliary_mapping[i-this->state_dimension()-1u],this->_state_function); }
}

ValidatedVectorFunctionModel join(const ValidatedVectorFunctionModel& f1, const ValidatedScalarFunctionModel& f2, const ValidatedVectorFunctionModel& f3) {
    return join(join(f1,f2),f3);
}

Void Enclosure::draw(CanvasInterface& canvas, const Projection2d& projection) const {
    switch(DRAWING_METHOD) {
        case BOX_DRAW:
            this->box_draw(canvas,projection); break;
        case AFFINE_DRAW:
            //if(this->number_of_zero_constraints()!=0) { this->box_draw(canvas); }
            this->affine_draw(canvas,projection,DRAWING_ACCURACY); break;
        case GRID_DRAW:
            this->grid_draw(canvas,projection); break;
        default:
            ARIADNE_WARN("Unknown drawing method\n");
    }
}

Void Enclosure::box_draw(CanvasInterface& canvas, const Projection2d& projection) const {
    this->reduce();
    ValidatedConstrainedImageSet(this->domain(),this->state_time_auxiliary_function(),this->constraints()).box_draw(canvas,projection);
}

Void Enclosure::affine_draw(CanvasInterface& canvas, const Projection2d& projection, Nat accuracy) const {
    ARIADNE_ASSERT_MSG(Ariadne::subset(this->_reduced_domain,this->_domain),*this);

    ValidatedVectorFunctionModel cached_state_function=this->_state_function;
    const_cast<Enclosure*>(this)->_state_function=this->state_time_auxiliary_function();

    // Bound the maximum number of splittings allowed to draw a particular set.
    // Note that this gives rise to possibly 2^MAX_DEPTH split sets!!
    static const Int MAXIMUM_DEPTH = 16;

    // The basic approximation error when plotting with accuracy=0
    static const double BASIC_ERROR = 0.0625;

    const double max_error=BASIC_ERROR/(1<<accuracy);

    // If the reduced domain is empty, then the set is empty; abort
    if(this->_reduced_domain.is_empty()) {
        return;
    }

    ValidatedVectorFunctionModel fg=this->function_factory().create_zeros(2u+this->number_of_constraints(),this->domain());
    fg[0]=this->get_function(projection.i);
    fg[1]=this->get_function(projection.j);
    for(Nat i=0; i!=this->_constraints.size(); ++i) { fg[i+2u]=this->_constraints[i].function(); }
    Projection2d identity(2, 0,1);
//    ValidatedVectorFunctionModel fg=join(this->state_function(),this->time_function(),this->constraint_function());

    List<ExactBoxType> subdomains;
    List<ExactBoxType> unsplitdomains;
    List<ExactBoxType> splitdomains;
    unsplitdomains.append(this->_reduced_domain);
    ExactBoxType splitdomain1,splitdomain2;
    for(Int i=0; i!=MAXIMUM_DEPTH; ++i) {
        //std::cerr<<"i="<<i<<"\nsubdomains="<<subdomains<<"\nunsplitdomains="<<unsplitdomains<<"\n\n";
        for(Nat n=0; n!=unsplitdomains.size(); ++n) {
            Nat k; double err;
            make_lpair(k,err)=nonlinearity_index_and_error(fg,unsplitdomains[n]);
            //std::cerr<<"  domain="<<unsplitdomains[n]<<" k="<<k<<" err="<<err<<" max_err="<<max_error<<"\n";
            if(k==this->number_of_parameters() || err < max_error) {
                subdomains.append(unsplitdomains[n]);
            } else {
                make_lpair(splitdomain1,splitdomain2)=unsplitdomains[n].split(k);
                splitdomains.append(splitdomain1);
                splitdomains.append(splitdomain2);
            }
        }
        unsplitdomains.swap(splitdomains);
        splitdomains.clear();
        if(unsplitdomains.empty()) { break; }
    }
    subdomains.concatenate(unsplitdomains);
    if(!unsplitdomains.empty()) {
        ARIADNE_WARN("Cannot obtain desired accuracy in drawing "<<*this<<" without excessive splitting.");
    }

    for(Nat n=0; n!=subdomains.size(); ++n) {
        try {
            this->restriction(subdomains[n]).affine_over_approximation().draw(canvas,projection);
        } catch(std::runtime_error& e) {
            ARIADNE_WARN("ErrorTag "<<e.what()<<" in Enclosure::affine_draw(...) for "<<*this<<"\n");
            this->restriction(subdomains[n]).box_draw(canvas,projection);
        }
    }

    const_cast<Enclosure*>(this)->_state_function=cached_state_function;
};


Void Enclosure::grid_draw(CanvasInterface& canvas, const Projection2d& projection, Nat accuracy) const {
    ValidatedVectorFunctionModel cached_state_function=this->_state_function;
    const_cast<Enclosure*>(this)->_state_function=join(this->get_function(projection.i),this->get_function(projection.j));
    this->outer_approximation(Grid(this->dimension()),accuracy).draw(canvas,projection);
    const_cast<Enclosure*>(this)->_state_function=cached_state_function;
}




template<class K, class V> Map<K,V> filter(const Map<K,V>& m, const Set<K>& s) {
    Map<K,V> r;
    for(typename Set<K>::ConstIterator iter=s.begin(); iter!=s.end(); ++iter) {
        r.insert(*m.find(*iter));
    }
    return r;
}


const ValidatedScalarFunctionModel& repr(const ValidatedScalarFunctionModel& f) { return f; }
const ValidatedVectorFunctionModel& repr(const ValidatedVectorFunctionModel& f) { return f; }
const List<ValidatedScalarFunctionModel>& repr(const List<ValidatedScalarFunctionModel>& f) { return f; }

OutputStream& Enclosure::write(OutputStream& os) const {
    const Bool LONG_FORMAT=false;

    if(LONG_FORMAT) {
        os << "Enclosure"
           << "(\n  domain=" << this->domain()
           << ",\n  range=" << this->bounding_box()
           << ",\n  state_function=" << this->state_function()
           << ",\n  time_function=" << this->time_function()
           << ",\n  constraints=" << this->constraints()
           << "\n)\n";
    } else {
        os << "Enclosure"
           << "( domain=" << this->domain()
           << ", range=" << this->bounding_box()
           << ", state_function=" << repr(this->state_function())
           << ", time_function=" << repr(this->time_function())
           << ", constraints=" << this->constraints()
           << ")";

    } return os;
}





/*
ValidatedAffineConstrainedImageSet
Enclosure::affine_approximation() const
{
    this->_check();
    typedef List<ValidatedScalarFunctionModel>::ConstIterator ConstIterator;

    const Nat nx=this->state_dimension();
    const Nat np=this->number_of_parameters();

    Enclosure set(*this);

    //if(set._zero_constraints.size()>0) { set._solve_zero_constraints(); }
    this->_check();

    Vector<Float64> h(nx);
    Matrix<Float64> G(nx,np);
    for(Nat i=0; i!=nx; ++i) {
        ValidatedScalarFunctionModel component=set._state_function[i];
        h[i]=component.model().value();
        for(Nat j=0; j!=np; ++j) {
            G[i][j]=component.model().gradient(j);
        }
    }
    ValidatedAffineConstrainedImageSet result(G,h);

    Vector<Float64> a(np);
    Float64 b;

    for(ConstIterator iter=set._negative_constraints.begin();
            iter!=set._negative_constraints.end(); ++iter) {
        const ValidatedScalarFunctionModel& constraint=*iter;
        b=-constraint.model().value();
        for(Nat j=0; j!=np; ++j) { a[j]=constraint.model().gradient(j); }
        result.new_inequality_constraint(a,b);
    }

    for(ConstIterator iter=set._zero_constraints.begin();
            iter!=set._zero_constraints.end(); ++iter) {
        const ValidatedScalarFunctionModel& constraint=*iter;
        b=-constraint.model().value();
        for(Nat j=0; j!=np; ++j) { a[j]=constraint.model().gradient(j); }
        result.new_equality_constraint(a,b);
    }
    return result;
}
*/

/*
struct ValidatedAffineModel {
    Float64 _c; Vector<Float64> _g; Float64 _e;
    ValidatedAffineModel(Float64 c, const Vector<Float64>& g, Float64 e) : _c(c), _g(g), _e(e) { }
};

ValidatedAffineModel _affine_model(const ValidatedTaylorModel64& tm) {
    ValidatedAffineModel result(0.0,Vector<Float64>(tm.argument_size(),0.0),tm.error());
    Float64::set_rounding_upward();
    for(ValidatedTaylorModel64::ConstIterator iter=tm.begin(); iter!=tm.end(); ++iter) {
        if(iter->key().degree()>=2) { result._e+=abs(iter->data()); }
        else if(iter->key().degree()==0) {result. _c=iter->data(); }
        else {
            for(Nat j=0; j!=tm.argument_size(); ++j) {
                if(iter->key()[j]!=0) { result._g[j]=iter->data(); break; }
            }
        }
    }
    Float64::set_rounding_to_nearest();
    return result;
}
*/


ValidatedAffineConstrainedImageSet
Enclosure::affine_over_approximation() const
{
    this->_check();
    typedef List<ScalarTaylorFunction>::ConstIterator ConstIterator;

    const Nat nx=this->state_dimension();
    const Nat nc=this->number_of_constraints();
    const Nat np=this->number_of_parameters();

<<<<<<< HEAD
    AffineSweeper<Float64> affine_sweeper((Precision64()));
    VectorTaylorFunction space_function=dynamic_cast<const VectorTaylorFunction&>(this->_space_function.reference());
=======
    AffineSweeper affine_sweeper;
    VectorTaylorFunction state_function=dynamic_cast<const VectorTaylorFunction&>(this->_state_function.reference());
>>>>>>> 737be320
    ScalarTaylorFunction time_function=dynamic_cast<const ScalarTaylorFunction&>(this->_time_function.reference());
    List<ScalarTaylorFunction> constraint_functions;
    for(Nat i=0; i!=nc; ++i) { constraint_functions.append(dynamic_cast<const ScalarTaylorFunction&>(this->_constraints[i].function().reference())); }

    //std::cerr<<"\n"<<state_function<<"\n"<<time_function<<"\n"<<constraint_functions<<"\n\n";

    Vector< ValidatedAffineModel > affine_function_models(state_function.result_size());
    for(Nat i=0; i!=state_function.result_size(); ++i) { affine_function_models[i]=affine_model(state_function.models()[i]); }
    //affine_function_models[state_function.result_size()]=affine_model(time_function.model());

    ValidatedAffineConstrainedImageSet result(affine_function_models);
    //std::cerr<<"\n"<<*this<<"\n"<<result<<"\n\n";

    for(Nat i=0; i!=this->number_of_constraints(); ++i) {
        ValidatedTaylorModel64 const& constraint_model=constraint_functions[i].model();
        ValidatedAffineModel affine_constraint_model=affine_model(constraint_model);
        ExactIntervalType constraint_bound=this->constraint(i).bounds();
        result.new_constraint(constraint_bound.lower()<=affine_constraint_model<=constraint_bound.upper());
    }

    ARIADNE_LOG(2,"set="<<*this<<"\nset.affine_over_approximation()="<<result<<"\n");
    return result;

}


Enclosure product(const Enclosure& set, const ExactIntervalType& ivl) {
    typedef List<ValidatedConstraintModel>::ConstIterator ConstIterator;

    ValidatedVectorFunctionModel new_function=combine(set.state_function(),set.function_factory().create_identity(ivl));

    Enclosure result(new_function.domain(),new_function,set.function_factory());
    for(ConstIterator iter=set._constraints.begin(); iter!=set._constraints.end(); ++iter) {
        result._constraints.append(ValidatedConstraintModel(iter->lower_bound(),embed(iter->function(),ivl),iter->upper_bound()));
    }
    result._time_function=embed(set._time_function,ivl);
    result._dwell_time_function=embed(set._dwell_time_function,ivl);

    return result;
}

Enclosure product(const Enclosure& set, const ExactBoxType& bx) {
    typedef List<ValidatedConstraintModel>::ConstIterator ConstIterator;

    ValidatedVectorFunctionModel new_function=combine(set.state_function(),set.function_factory().create_identity(bx));

    Enclosure result(new_function.domain(),new_function,set.function_factory());
    for(ConstIterator iter=set._constraints.begin(); iter!=set._constraints.end(); ++iter) {
        result._constraints.append(ValidatedConstraintModel(iter->lower_bound(),embed(iter->function(),bx),iter->upper_bound()));
    }
    result._time_function=embed(set._time_function,bx);
    result._dwell_time_function=embed(set._dwell_time_function,bx);

    return result;
}

Enclosure product(const Enclosure& set1, const Enclosure& set2) {
    ARIADNE_ASSERT(same(set1.time_function().range(),set2.time_function().range()));
    ARIADNE_ASSERT(same(set1.dwell_time_function().range(),set2.dwell_time_function().range()));

    typedef List<ValidatedConstraintModel>::ConstIterator ConstIterator;

    ValidatedVectorFunctionModel new_state_function=combine(set1.state_function(),set2.state_function());

    Enclosure result(new_state_function.domain(),new_state_function,set1.function_factory());
    for(ConstIterator iter=set1._constraints.begin(); iter!=set1._constraints.end(); ++iter) {
        result._constraints.append(ValidatedConstraintModel(iter->lower_bound(),embed(iter->function(),set2.domain()),iter->upper_bound()));
    }
    for(ConstIterator iter=set2._constraints.begin(); iter!=set2._constraints.end(); ++iter) {
        result._constraints.append(ValidatedConstraintModel(iter->lower_bound(),embed(set1.domain(),iter->function()),iter->upper_bound()));
    }
    result._time_function=embed(set1.time_function(),set2.time_function().domain());
    result._dwell_time_function=embed(set1.dwell_time_function(),set2.dwell_time_function().domain());

    return result;
}

Enclosure apply(const ValidatedVectorFunction& function, const Enclosure& set) {
    Enclosure result(set);
    result.apply_map(function);
    return result;
}

Enclosure unchecked_apply(const ValidatedVectorFunctionModel& function, const Enclosure& set) {
    Enclosure result(set);
    const ValidatedVectorFunctionModel& state_function=result.state_function();
    const_cast<ValidatedVectorFunctionModel&>(state_function)=Ariadne::unchecked_compose(function,set.state_function());
    return result;
}

} // namespace Ariadne

<|MERGE_RESOLUTION|>--- conflicted
+++ resolved
@@ -202,13 +202,8 @@
         }
         if(is_first_order && !is_zeroth_order) {
             const ExactBoxType new_domain=project(domain,range(0,k));
-<<<<<<< HEAD
             ValidatedTaylorModel64 substitution_model=-zeroth_order/first_order;
-            this->_space_function=this->function_factory().create(new_domain,Ariadne::substitute(this->_space_function.models(),k,substitution_model));
-=======
-            ValidatedTaylorModel substitution_model=-zeroth_order/first_order;
             this->_state_function=this->function_factory().create(new_domain,Ariadne::substitute(this->_state_function.models(),k,substitution_model));
->>>>>>> 737be320
             for(List<ValidatedScalarFunctionModel>::Iterator constraint_iter=this->_negative_constraints.begin();
                     constraint_iter!=this->_negative_constraints.end(); ++constraint_iter) {
                 ValidatedScalarFunctionModel& constraint=*constraint_iter;
@@ -1075,67 +1070,42 @@
 
     List<Nat> large_error_indices;
 
-<<<<<<< HEAD
-    for(Nat i=0; i!=this->_space_function.result_size(); ++i) {
-        Float64Error error=this->_space_function.get(i).error();
+    for(Nat i=0; i!=this->_state_function.result_size(); ++i) {
+        Float64Error error=this->_state_function.get(i).error();
         if(error.raw() > MAXIMUM_ERROR) {
-=======
-    for(Nat i=0; i!=this->_state_function.result_size(); ++i) {
-        Float64 error=this->_state_function.get(i).error().raw();
-        if(error > MAXIMUM_ERROR) {
->>>>>>> 737be320
             large_error_indices.append(i);
         }
     }
 
-<<<<<<< HEAD
-    ExactBoxType error_domains(large_error_indices.size());
-    for(Nat j=0; j!=large_error_indices.size(); ++j) {
-        Nat i=large_error_indices[j];
-        Float64Error error=this->_space_function.get(j).error();
-        error_domains[i]=ExactIntervalType(-error.raw(),+error.raw());
-    }
-    Nat k=this->number_of_parameters();
-=======
     if (large_error_indices.size() > 0) {
->>>>>>> 737be320
-
-		ExactBoxType error_domains(large_error_indices.size());
-		for(Nat i=0; i!=large_error_indices.size(); ++i) {
-			Float64 error=this->_state_function.get(large_error_indices[i]).error().raw();
-			error_domains[i]=ExactIntervalType(-error,+error);
-		}
-		error_domains=ExactBoxType(large_error_indices.size(),ExactIntervalType(-1,+1));
-		Nat k=this->number_of_parameters();
-
-<<<<<<< HEAD
-    for(Nat j=0; j!=large_error_indices.size(); ++j) {
-        Nat i=large_error_indices[j];
-        Float64Error error=this->_space_function.get(i).error();
-        this->_space_function[i].set_error(0u);
-        this->_space_function[i] = this->_space_function.get(i) + this->function_factory().create_coordinate(this->_domain,j);
-    }
-=======
-		this->_domain=product(this->_domain,error_domains);
-		this->_reduced_domain=product(this->_reduced_domain,error_domains);
-		this->_state_function=embed(this->_state_function,error_domains);
-		for(Nat i=0; i!=this->_constraints.size(); ++i) {
-			this->_constraints[i].function()=embed(this->_constraints[i].function(),error_domains);
-		}
->>>>>>> 737be320
-
-		for(Nat i=0; i!=large_error_indices.size(); ++i) {
-			Float64 error=this->_state_function.get(large_error_indices[i]).error().raw();
-			if(error > MAXIMUM_ERROR) {
-				this->_state_function[large_error_indices[i]].set_error(0u);
-				this->_state_function[large_error_indices[i]] = this->_state_function.get(large_error_indices[i]) + this->function_factory().create_coordinate(this->_domain,k)*Float64Bounds(+error);
-				++k;
-			}
-		}
-
-		ExactIntervalVectorType new_variables = project(this->parameter_domain(),range(old_number_of_parameters,this->number_of_parameters()));
-		this->_time_function = embed(this->_time_function,new_variables);
-		this->_dwell_time_function = embed(this->_dwell_time_function,new_variables);
+
+        ExactBoxType error_domains(large_error_indices.size());
+        for(Nat i=0; i!=large_error_indices.size(); ++i) {
+            Float64 error=this->_state_function.get(large_error_indices[i]).error().raw();
+            error_domains[i]=ExactIntervalType(-error,+error);
+        }
+        error_domains=ExactBoxType(large_error_indices.size(),ExactIntervalType(-1,+1));
+        Nat k=this->number_of_parameters();
+
+        this->_domain=product(this->_domain,error_domains);
+        this->_reduced_domain=product(this->_reduced_domain,error_domains);
+        this->_state_function=embed(this->_state_function,error_domains);
+        for(Nat i=0; i!=this->_constraints.size(); ++i) {
+            this->_constraints[i].function()=embed(this->_constraints[i].function(),error_domains);
+        }
+
+        for(Nat i=0; i!=large_error_indices.size(); ++i) {
+            Float64 error=this->_state_function.get(large_error_indices[i]).error().raw();
+            if(error > MAXIMUM_ERROR) {
+                this->_state_function[large_error_indices[i]].set_error(0u);
+                this->_state_function[large_error_indices[i]] = this->_state_function.get(large_error_indices[i]) + this->function_factory().create_coordinate(this->_domain,k)*Float64Bounds(+error);
+                ++k;
+            }
+        }
+
+        ExactIntervalVectorType new_variables = project(this->parameter_domain(),range(old_number_of_parameters,this->number_of_parameters()));
+        this->_time_function = embed(this->_time_function,new_variables);
+        this->_dwell_time_function = embed(this->_dwell_time_function,new_variables);
     }
 
 }
@@ -1222,15 +1192,9 @@
         return;
     }
 
-<<<<<<< HEAD
-    const VectorTaylorFunction& function=dynamic_cast<const VectorTaylorFunction&>(this->space_function().reference());
+    const VectorTaylorFunction& function=dynamic_cast<const VectorTaylorFunction&>(this->state_function().reference());
     const Vector<ValidatedTaylorModel64>& models = function.models();
-    Matrix<Float64> dependencies(this->dimension(),this->number_of_parameters());
-=======
-    const VectorTaylorFunction& function=dynamic_cast<const VectorTaylorFunction&>(this->state_function().reference());
-    const Vector<ValidatedTaylorModel>& models = function.models();
     Matrix<Float64> dependencies(this->state_dimension(),this->number_of_parameters());
->>>>>>> 737be320
     for(SizeType i=0; i!=dependencies.row_size(); ++i) {
         for(ValidatedTaylorModel64::ConstIterator iter=models[i].begin(); iter!=models[i].end(); ++iter) {
             for(SizeType j=0; j!=dependencies.column_size(); ++j) {
@@ -1256,13 +1220,8 @@
     std::sort(kept_parameters.begin(),kept_parameters.end());
     std::sort(discarded_parameters.begin(),discarded_parameters.end());
 
-<<<<<<< HEAD
     Vector<ValidatedTaylorModel64> new_models(models.size(),ValidatedTaylorModel64(number_of_kept_parameters+number_of_error_parameters,function.sweeper()));
-    for(SizeType i=0; i!=this->dimension(); ++i) {
-=======
-    Vector<ValidatedTaylorModel> new_models(models.size(),ValidatedTaylorModel(number_of_kept_parameters+number_of_error_parameters,function.sweeper()));
     for(SizeType i=0; i!=this->state_dimension(); ++i) {
->>>>>>> 737be320
         new_models[i] = Ariadne::recondition(models[i],discarded_parameters,number_of_error_parameters,i);
     }
 
@@ -1555,13 +1514,8 @@
     const Nat nc=this->number_of_constraints();
     const Nat np=this->number_of_parameters();
 
-<<<<<<< HEAD
     AffineSweeper<Float64> affine_sweeper((Precision64()));
-    VectorTaylorFunction space_function=dynamic_cast<const VectorTaylorFunction&>(this->_space_function.reference());
-=======
-    AffineSweeper affine_sweeper;
     VectorTaylorFunction state_function=dynamic_cast<const VectorTaylorFunction&>(this->_state_function.reference());
->>>>>>> 737be320
     ScalarTaylorFunction time_function=dynamic_cast<const ScalarTaylorFunction&>(this->_time_function.reference());
     List<ScalarTaylorFunction> constraint_functions;
     for(Nat i=0; i!=nc; ++i) { constraint_functions.append(dynamic_cast<const ScalarTaylorFunction&>(this->_constraints[i].function().reference())); }
