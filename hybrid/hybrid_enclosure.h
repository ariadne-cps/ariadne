--- conflicted
+++ resolved
@@ -127,29 +127,19 @@
     //! \brief An empty enclosure.
     HybridEnclosure();
     //! \brief An enclosure corresponding to a hybrid box \a hbx with variables canonically ordered by \a spc.
-    HybridEnclosure(const HybridRealBoxSet& hbx, const RealSpace& spc, const ValidatedFunctionModelFactoryInterface& fac);
+    HybridEnclosure(const HybridRealBoxSet& hbx, const RealSpace& spc, const ValidatedFunctionModel64FactoryInterface& fac);
     //! \brief An enclosure corresponding to the hybrid set \a set using \a space to order the continuous variables.
-<<<<<<< HEAD
-    HybridEnclosure(const HybridRealBoundedConstraintSet& set, const RealSpace& space, const ValidatedFunctionModelFactoryInterface& factory);
+    HybridEnclosure(const HybridRealBoundedConstraintSet& set, const RealSpace& space, const ValidatedFunctionModel64FactoryInterface& factory);
 
     //! \brief An enclosure corresponding to a Euclidean box \a bx in location \a q with variables ordered by \a spc.
-    HybridEnclosure(const DiscreteLocation& q, const RealSpace& spc, const RealBox& bx, const ValidatedFunctionModelFactoryInterface& fac);
+    HybridEnclosure(const DiscreteLocation& q, const RealSpace& spc, const RealBox& bx, const ValidatedFunctionModel64FactoryInterface& fac);
     //! \brief An enclosure corresponding to a hybrid box \a hbx.
-    explicit HybridEnclosure(const HybridRealBox& hbx, const ValidatedFunctionModelFactoryInterface& fac);
+    explicit HybridEnclosure(const HybridRealBox& hbx, const ValidatedFunctionModel64FactoryInterface& fac);
 
     //! \brief An enclosure corresponding to a hybrid box \a hbx.
-    explicit HybridEnclosure(const HybridExactBoxType& hbx, const ValidatedFunctionModelFactoryInterface& fac);
+    explicit HybridEnclosure(const HybridExactBoxType& hbx, const ValidatedFunctionModel64FactoryInterface& fac);
     //! \brief An enclosure corresponding to a hybrid box \a hbx.
-    explicit HybridEnclosure(const HybridExactBoxType& hbx, List<RealAssignment> aux, const ValidatedFunctionModelFactoryInterface& fac);
-=======
-    HybridEnclosure(const HybridBoundedConstraintSet& set, const RealSpace& space, const ValidatedFunctionModel64FactoryInterface& factory);
-    //! \brief An enclosure corresponding to a Euclidean box \a bx in location \a q with variables ordered by \a spc.
-    HybridEnclosure(const DiscreteLocation& q, const RealSpace& spc, const ExactBoxType& bx, const ValidatedFunctionModel64FactoryInterface& fac);
-    //! \brief An enclosure corresponding to a hybrid box \a hbx.
-    HybridEnclosure(const HybridBoxType& hbx, const ValidatedFunctionModel64FactoryInterface& fac);
-    //! \brief An enclosure corresponding to a hybrid box \a hbx.
-    HybridEnclosure(const HybridBoxType& hbx, List<RealAssignment> aux, const ValidatedFunctionModel64FactoryInterface& fac);
->>>>>>> 38429869
+    explicit HybridEnclosure(const HybridExactBoxType& hbx, List<RealAssignment> aux, const ValidatedFunctionModel64FactoryInterface& fac);
     //! \brief An enclosure constructed from a location \a q, a real space \a spc, and a (timed) enclosure \a es.
     explicit HybridEnclosure(const DiscreteLocation& q, const RealSpace& spc, const Enclosure& es);
 
@@ -187,13 +177,9 @@
     //! \brief The function related to the auxiliary space.
     const ValidatedVectorFunctionModel64 auxiliary_function() const;
     //! \brief The function related to the auxiliary space.
-<<<<<<< HEAD
-    const ValidatedVectorFunctionModel state_time_auxiliary_function() const;
-    //! \brief The function related to the auxiliary space.
-    const ValidatedScalarFunctionModel function(RealVariable var) const;
-=======
     const ValidatedVectorFunctionModel64 state_time_auxiliary_function() const;
->>>>>>> 38429869
+    //! \brief The function related to the variable \a var.
+    const ValidatedScalarFunctionModel64 function(RealVariable var) const;
 
     //! \brief Set the evolution time function to \a omega.
     Void set_time_function(const ValidatedScalarFunctionModel64& omega);
