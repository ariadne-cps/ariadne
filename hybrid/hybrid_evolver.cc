/***************************************************************************
 *            hybrid_evolver.cc
 *
 *  Copyright  2009  Pieter Collins
 *
 ****************************************************************************/

/*
 *  This program is free software; you can redistribute it and/or modify
 *  it under the terms of the GNU General Public License as published by
 *  the Free Software Foundation; either version 2 of the License, or
 *  (at your option) any later version.
 *
 *  This program is distributed in the hope that it will be useful,
 *  but WITHOUT ANY WARRANTY; without even the implied warranty of
 *  MERCHANTABILITY or FITNESS FOR A PARTICULAR PURPOSE.  See the
 *  GNU Library General Public License for more details.
 *
 *  You should have received a copy of the GNU General Public License
 *  along with this program; if not, write to the Free Software
 *  Foundation, Inc., 59 Temple Place - Suite 330, Boston, MA 02111-1307, USA.
 */

#include <typeinfo>
#include "config.h"

#include "numeric/numeric.h"
#include "algebra/vector.h"
#include "function/polynomial.h"
#include "function/function.h"
#include "function/function_model.h"
#include "geometry/grid_set.h"
#include "hybrid/hybrid_time.h"
#include "hybrid/hybrid_automaton_interface.h"
#include "hybrid/hybrid_evolver.h"
#include "dynamics/orbit.h"

#include "solvers/integrator.h"
#include "solvers/solver.h"

#include "hybrid/hybrid_evolver.h"

namespace {

} // namespace

namespace Ariadne {

static const Float64Value zero={0,Precision64()};

inline auto operator+(Int n, Float64Bounds x) -> decltype(Float64Value(n)+x) { return Float64Value(n)+x; }
inline auto operator-(Int n, Float64Bounds x) -> decltype(Float64Value(n)-x) { return Float64Value(n)-x; }
inline auto operator/(Float64Value x, Nat n) -> decltype(x/Float64Value(n)) { return x/Float64Value(n); }

template<class PR> inline auto operator*(FloatUpperBound<PR> x1, PositiveFloatValue<PR> x2) -> FloatUpperBound<PR> {
    return FloatUpperBound<PR>(mul_up(x1._u,x2._v)); }
template<class PR> inline auto operator*(PositiveFloatUpperBound<PR> x1, PositiveFloatValue<PR> x2) -> PositiveFloatUpperBound<PR> {
    return PositiveFloatUpperBound<PR>(mul_up(x1._u,x2._v)); }

inline auto operator> (Float64LowerBound x, Real r) -> decltype(x> declval<Float64Bounds>()) { return x> Float64Bounds(r,Precision64()); }
inline auto operator>=(Float64LowerBound x, Real r) -> decltype(x>=declval<Float64Bounds>()) { return x>=Float64Bounds(r,Precision64()); }
inline auto operator> (Float64UpperBound x, Real r) -> decltype(x> declval<Float64Bounds>()) { return x> Float64Bounds(r,Precision64()); }
inline auto operator<=(Float64UpperBound x, Real r) -> decltype(x<=declval<Float64Bounds>()) { return x<=Float64Bounds(r,Precision64()); }

static const DiscreteEvent final_event("_tmax_");
static const DiscreteEvent step_event("_h_");

typedef Vector<Float64Value> ExactFloatVector;
typedef Vector<ExactIntervalType> ExactIntervalVectorType;

OutputStream& operator<<(OutputStream& os, const HybridTerminationCriterion& termination) {
    return os << "HybridTerminationCriterion( maximum_time=" << termination.maximum_time()
              << ", maximum_steps="<<termination.maximum_steps()
              << ", terminating_events="<<termination.terminating_events() << " )";
}

OutputStream& operator<<(OutputStream& os, const CrossingKind& crk) {
    switch(crk) {
        case CrossingKind::DEGENERATE: os<<"DEGENERATE"; break;
        case CrossingKind::POSITIVE: os<<"POSITIVE"; break;
        case CrossingKind::NEGATIVE: os<<"NEGATIVE"; break;
        case CrossingKind::INCREASING: os<<"INCREASING"; break;
        case CrossingKind::DECREASING: os<<"DECREASING"; break;
        case CrossingKind::CONVEX: os<<"CONVEX"; break;
        case CrossingKind::CONCAVE: os<<"CONCAVE"; break;
        case CrossingKind::TRANSVERSE: os<<"TRANSVERSE"; break;
        case CrossingKind::GRAZING: os<<"GRAZING"; break;
        default: os << "unknown"; break;
    } return os;
}

OutputStream& operator<<(OutputStream& os, const DirectionKind& dir) {
    switch(dir) {
        case DirectionKind::POSITIVE: os<<"POSITIVE"; break;
        case DirectionKind::NEGATIVE: os<<"NEGATIVE"; break;
        case DirectionKind::INCREASING: os<<"INCREASING"; break;
        case DirectionKind::DECREASING: os<<"DECREASING"; break;
        case DirectionKind::CONVEX: os<<"CONVEX"; break;
        case DirectionKind::CONCAVE: os<<"CONCAVE"; break;
        case DirectionKind::INDETERMINATE: os<<"INDETERMINATE"; break;
        default: os << "UNKNOWN"; break;
    } return os;
}

OutputStream& operator<<(OutputStream& os, const StepKind& stpk) {
    switch(stpk) {
        case StepKind::CONSTANT_EVOLUTION_TIME: os<<"CONSTANT_EVOLUTION_TIME"; break;
        case StepKind::SPACETIME_DEPENDENT_EVOLUTION_TIME: os<<"SPACETIME_DEPENDENT_EVOLUTION_TIME"; break;
        case StepKind::PARAMETER_DEPENDENT_EVOLUTION_TIME: os<<"PARAMETER_DEPENDENT_EVOLUTION_TIME"; break;
        case StepKind::PARAMETER_DEPENDENT_FINISHING_TIME: os<<"PARAMETER_DEPENDENT_FINISHING_TIME"; break;
        case StepKind::SPACETIME_DEPENDENT_FINISHING_TIME: os<<"SPACETIME_DEPENDENT_FINISHING_TIME"; break;
        case StepKind::CONSTANT_FINISHING_TIME: os<<"CONSTANT_FINISHING_TIME"; break;
        default: os << "UNKNOWN"; break;
    } return os;
}

OutputStream& operator<<(OutputStream& os, const FinishingKind& fnshk) {
    switch(fnshk) {
        case FinishingKind::BEFORE_FINAL_TIME: os<<"BEFORE_FINAL_TIME"; break;
        case FinishingKind::AT_FINAL_TIME: os<<"AT_FINAL_TIME"; break;
        case FinishingKind::AFTER_FINAL_TIME: os<<"AFTER_FINAL_TIME"; break;
        case FinishingKind::STRADDLE_FINAL_TIME: os<<"STRADDLE_FINAL_TIME"; break;
        default: os << "UNKNOWN"; break;
    } return os;
}

OutputStream& operator<<(OutputStream& os, const TransitionData& transition) {
    os << "kind="<<transition.event_kind<<", guard="<<transition.guard_function<<", "
                 "target="<<transition.target;
    if(transition.event_kind!=EventKind::INVARIANT) { os<<", reset="<<transition.reset_function; }
    return os;
}

OutputStream& operator<<(OutputStream& os, const TimingData& timing) {
    os << "step_kind="<<timing.step_kind<<", finishing_kind="<<timing.finishing_kind<<", step_size="<<timing.step_size<<", "
       << "final_time="<<timing.final_time;
    if(timing.step_kind==StepKind::SPACETIME_DEPENDENT_EVOLUTION_TIME) {
        os <<", spacial_evolution_time="<<timing.spacetime_dependent_evolution_time;
    } else if(timing.step_kind==StepKind::PARAMETER_DEPENDENT_FINISHING_TIME) {
        os << ", parameter_dependent_finishing_time="<<timing.parameter_dependent_finishing_time;
    }
    os <<", parameter_dependent_evolution_time="<<timing.parameter_dependent_evolution_time;
    return os;
}

OutputStream& operator<<(OutputStream& os, const CrossingData& crossing_data) {
    os << "{kind="<<crossing_data.crossing_kind;
    if(crossing_data.crossing_kind==CrossingKind::TRANSVERSE) {
        os << ", crossing_time="<<crossing_data.crossing_time;
    }
    if(crossing_data.crossing_kind==CrossingKind::GRAZING) {
        os << ", critical_time="<<crossing_data.critical_time;
    }
    os << "}";
    return os;
}

template<class T> struct LogOutput { T const& _ref; operator T const& () const { return _ref; } };
template<class T> LogOutput<T> log_output(T const& t) { return LogOutput<T>{t}; }

template<class K, class V> OutputStream& operator<<(OutputStream& os, LogOutput<Map<K,V>> const& map_output) {
    Map<K,V>const& map=map_output;
    os << "{"; for(auto iter=map.begin(); iter!=map.end(); ++iter) { os << (iter==map.begin()?"":",") << iter->first << ":" << log_output(iter->second); } return os << "}"; }
template<class T> OutputStream& operator<<(OutputStream& os, LogOutput<List<T>> const& lst) {
    os << "["; for(SizeType i=0; i!=lst._ref.size(); ++i) { os<<(i==0?"":",")<<LogOutput<T>{lst._ref[i]}; } return os << "]"; }
OutputStream& operator<<(OutputStream& os, LogOutput<CrossingData> const& crossing_data_output) {
    CrossingData const& crossing_data = crossing_data_output._ref;
    os << "{kind="<<crossing_data.crossing_kind;
    if(crossing_data.crossing_kind==CrossingKind::TRANSVERSE) {
        os<<",crossing_time_range="<<crossing_data.crossing_time.range();
        os<<",crossing_time_error="<<crossing_data.crossing_time.error();
    }
    return os;
}

// Test if an event 'blocks' continuous evolution.
Bool is_blocking(EventKind evk) {
    switch(evk) {
        case INVARIANT: case PROGRESS: case URGENT: case IMPACT:
            return true;
        case PERMISSIVE:
            return false;
        default:
            ARIADNE_FAIL_MSG("EventKind "<<evk<<" not recognised by is_blocking(...) predicate.");
    }
}

// Test if an event 'activates' a discrete transition.
Bool is_activating(EventKind evk) {
    switch(evk) {
        case PERMISSIVE: case URGENT: case IMPACT:
            return true;
        case INVARIANT: case PROGRESS:
            return false;
        default:
            ARIADNE_FAIL_MSG("EventKind "<<evk<<" not recognised by is_activating(...) predicate.");
    }
}

// Extract the blocking events.
Set<DiscreteEvent> blocking_events(const Map<DiscreteEvent,TransitionData>& transitions) {
    Set<DiscreteEvent> events;
    for(Map<DiscreteEvent,TransitionData>::ConstIterator transition_iter=transitions.begin();
        transition_iter!=transitions.end(); ++transition_iter)
    {
        if(is_blocking(transition_iter->second.event_kind)) {
            events.insert(transition_iter->first);
        }
    }
    return events;
}

// Extract the activating events.
Set<DiscreteEvent> activating_events(const Map<DiscreteEvent,TransitionData>& transitions) {
    Set<DiscreteEvent> events;
    for(Map<DiscreteEvent,TransitionData>::ConstIterator transition_iter=transitions.begin();
        transition_iter!=transitions.end(); ++transition_iter)
    {
        if(is_activating(transition_iter->second.event_kind)) {
            events.insert(transition_iter->first);
        }
    }
    return events;
}




HybridEvolverBase::EnclosureListType
HybridEvolverBase::evolve(const EnclosureType& initial_set, const TerminationType& termination, Semantics semantics) const
{
    EnclosureListType final; EnclosureListType reachable; EnclosureListType intermediate;
    this->_evolution(final,reachable,intermediate,initial_set,termination,semantics,false);
    return final;
}

HybridEvolverBase::EnclosureListType
HybridEvolverBase::reach(const EnclosureType& initial_set, const TerminationType& termination, Semantics semantics) const
{
    EnclosureListType final; EnclosureListType reachable; EnclosureListType intermediate;
    this->_evolution(final,reachable,intermediate,initial_set,termination,semantics,true);
    return reachable;
}

//! \brief Compute an approximation to the evolution set under the given semantics.
Pair<HybridEvolverBase::EnclosureListType,HybridEvolverBase::EnclosureListType>
HybridEvolverBase::reach_evolve(const EnclosureType& initial_set, const TerminationType& termination, Semantics semantics) const
{
    EnclosureListType final; EnclosureListType reachable; EnclosureListType intermediate;
    this->_evolution(final,reachable,intermediate,initial_set,termination,semantics,true);
    return make_pair(reachable,final);
}

Orbit<HybridEnclosure>
HybridEvolverBase::
orbit(const HybridBoxType& initial_box,
      const HybridTerminationCriterion& termination,
      Semantics semantics) const
{
    ARIADNE_LOG(2,"HybridEvolverBase::orbit(HybridAutomaton, HybridBoxType, HybridTime, Semantics)\n");
    ARIADNE_LOG(3,"factory="<<this->function_factory()<<"\n");
    ARIADNE_LOG(3,"initial_box="<<initial_box<<"\n");
    HybridEnclosure initial_enclosure(initial_box,this->function_factory());
    ARIADNE_LOG(3,"initial_enclosure="<<initial_enclosure<<"\n");
    return this->orbit(initial_enclosure,termination,semantics);
}

Orbit<HybridEnclosure>
HybridEvolverBase::
orbit(const HybridSet& initial_set,
      const HybridTerminationCriterion& termination,
      Semantics semantics) const
{
    ARIADNE_LOG(3,"initial_set="<<initial_set<<"\n");
    HybridEnclosure initial_enclosure(initial_set,this->system().continuous_state_space(initial_set.location()),this->function_factory());
    ARIADNE_LOG(3,"initial_enclosure="<<initial_enclosure<<"\n");
    return this->orbit(initial_enclosure,termination,semantics);
}


Orbit<HybridEnclosure>
HybridEvolverBase::
orbit(const HybridEnclosure& initial,
      const HybridTerminationCriterion& termination,
      Semantics semantics) const
{
    ARIADNE_LOG(2,"\nHybridEvolverBase::orbit(...): verbosity="<<verbosity<<"\n");

    DiscreteLocation initial_location=initial.location();
    RealSpace auxiliary_space=this->system().continuous_auxiliary_space(initial_location);
    EffectiveVectorFunction auxiliary_function=this->system().auxiliary_function(initial_location);
    const_cast<HybridEnclosure&>(initial).set_auxiliary(auxiliary_space.variables(),auxiliary_function);
    ARIADNE_LOG(9,"initial_location="<<initial_location<<", auxiliary_space="<<auxiliary_space<<", auxiliary_function="<<auxiliary_function<<"\n");

    EvolutionData evolution_data;
    evolution_data.semantics=semantics;
    evolution_data.initial_sets.push_back(HybridEnclosure(initial));
    while(!evolution_data.initial_sets.empty()) {
        this->_evolution_in_mode(evolution_data,termination);
    }
    ARIADNE_ASSERT(evolution_data.initial_sets.empty());
    ARIADNE_ASSERT(evolution_data.working_sets.empty());

    Orbit<HybridEnclosure> orbit(initial);
    orbit.adjoin_intermediate(ListSet<HybridEnclosure>(evolution_data.intermediate_sets));
    orbit.adjoin_reach(evolution_data.reach_sets);
    orbit.adjoin_final(evolution_data.final_sets);
    return orbit;
}

HybridEvolverBase::FunctionFactoryType* make_taylor_function_factory();

HybridEvolverBase::HybridEvolverBase(const SystemType& system)
{
    this->_create(system,make_taylor_function_factory());
}

HybridEvolverBase::HybridEvolverBase(const SystemType& system,
                                     const FunctionFactoryType& factory)
{
    this->_create(system,factory.clone());
}

Void
HybridEvolverBase::_create(
        const SystemType& system,
        FunctionFactoryType* factory)
{
    this->_sys_ptr=std::shared_ptr<SystemType>(system.clone());
    this->_function_factory_ptr=std::shared_ptr<FunctionFactoryType>(factory);
    this->_solver_ptr=std::shared_ptr<SolverInterface>(new IntervalNewtonSolver(1e-8,12));
    this->ALLOW_CREEP=true;
    this->ALLOW_UNWIND=false;
    //this->_configuration_ptr=std::shared_ptr<ConfigurationType>(new ConfigurationType());
}


const HybridEvolverBase::SystemType&
HybridEvolverBase::system() const
{
    return *this->_sys_ptr;
}

HybridEvolverBase::ConfigurationType&
HybridEvolverBase::configuration()
{
    return *this->_configuration_ptr;
}

const HybridEvolverBase::ConfigurationType&
HybridEvolverBase::configuration() const
{
    return *this->_configuration_ptr;
}

Void
HybridEvolverBase::set_function_factory(const FunctionFactoryType& factory)
{
    this->_function_factory_ptr=std::shared_ptr<FunctionFactoryType>(factory.clone());
}

const HybridEvolverBase::FunctionFactoryType&
HybridEvolverBase::function_factory() const
{
    return*this->_function_factory_ptr;
}

Void
HybridEvolverBase::set_integrator(const IntegratorInterface& integrator)
{
    this->_integrator_ptr=std::shared_ptr<IntegratorInterface>(integrator.clone());
}

Void
HybridEvolverBase::set_solver(const SolverInterface& solver)
{
    this->_solver_ptr=std::shared_ptr<SolverInterface>(solver.clone());
}


HybridEvolverBase::EnclosureType
HybridEvolverBase::enclosure(const HybridBoxType& initial_box) const
{
    return HybridEnclosure(initial_box,this->function_factory());
}

HybridEvolverBase::EnclosureType
HybridEvolverBase::enclosure(const HybridSet& initial_set) const
{
    return HybridEnclosure(initial_set,this->system().continuous_state_space(initial_set.location()),this->function_factory());
}


Void
HybridEvolverBase::
_evolution(ListSet<HybridEnclosure>& final,
           ListSet<HybridEnclosure>& reachable,
           ListSet<HybridEnclosure>& intermediate,
           HybridEnclosure const& initial_set,
           HybridTerminationCriterion const& termination_criterion,
           Semantics semantics,
           Bool reach) const
{
    EvolutionData evolution_data;
    evolution_data.semantics=semantics;
    evolution_data.initial_sets.push_back(HybridEnclosure(initial_set));

    while(!evolution_data.initial_sets.empty()) {
        this->_evolution_in_mode(evolution_data,termination_criterion);
    }

    final=evolution_data.final_sets;
    reachable=evolution_data.reach_sets;
    intermediate=evolution_data.intermediate_sets;
}

struct EvolutionStepData {
    EvolutionStepData() : progress(false), finishing(false), events() { }
    Bool progress;
    Bool finishing;
    Set<DiscreteEvent> events;
};

Void
HybridEvolverBase::
_log_summary(const EvolutionData& evolution_data, HybridEnclosure const& starting_set) const
{
    UpperBoxType starting_bounding_box=starting_set.state_bounding_box();
    UpperIntervalType starting_time_range=starting_set.time_range();
    UpperIntervalType starting_dwell_time_range=starting_set.dwell_time_range();
    Int old_precision = std::clog.precision();
    if(verbosity>=1) { std::clog<<"\n"; }
    ARIADNE_LOG(1,(verbosity==1?"\r":"")
            <<"#w="<<std::setw(4)<<std::left<<evolution_data.initial_sets.size()+1u
            <<"#r="<<std::setw(5)<<std::left<<evolution_data.reach_sets.size()
            <<"#f="<<std::setw(4)<<std::left<<evolution_data.final_sets.size()
            <<"#e="<<std::setw(3)<<std::left<<starting_set.previous_events().size()
            <<" #p="<<std::setw(2)<<std::left<<starting_set.number_of_parameters()
            <<" #c="<<std::setw(1)<<std::left<<starting_set.number_of_constraints()
            <<" t=["<<std::setw(6)<<std::setprecision(3)<<std::left<<std::fixed<<starting_time_range.lower()
            <<","<<std::setw(6)<<std::left<<std::fixed<<starting_time_range.upper()<<"]"<<std::flush
            <<" dwt=["<<std::setw(6)<<std::setprecision(3)<<std::left<<std::fixed<<starting_dwell_time_range.lower()
            <<","<<std::setw(6)<<std::left<<std::fixed<<starting_dwell_time_range.upper()<<"]"<<std::flush
            <<" c="<<starting_bounding_box.centre()
            <<" r="<<std::setw(4)<<std::fixed<<std::setprecision(3)<<starting_bounding_box.radius()
            <<" te="<<std::setw(7)<<std::scientific<<std::setprecision(1)<<starting_set.time_function().error()<<std::flush
            <<" se="<<std::setw(7)<<std::scientific<<std::setprecision(1)<<sup_norm(starting_set.state_function().errors())<<std::fixed<<std::flush
            <<" l="<<std::left<<starting_set.location()
            <<" e="<<starting_set.previous_events()
            <<"                      \n"<<std::setprecision(old_precision));
    ARIADNE_LOG(4,"\r    \r"<<starting_set<<"\n");

}

Map<DiscreteEvent,TransitionData>
HybridEvolverBase::
_extract_transitions(DiscreteLocation const& location) const
{
    ARIADNE_LOG(3,"HybridEvolverBase::_extract_transitions(...)\n");
    const EffectiveVectorFunction& dynamic=this->system().dynamic_function(location);

    Map<DiscreteEvent,TransitionData> transitions;
    Set<DiscreteEvent> events = this->system().events(location);
    for(Set<DiscreteEvent>::ConstIterator event_iter=events.begin();
        event_iter!=events.end(); ++event_iter)
    {
        DiscreteEvent event=*event_iter;
        EventKind event_kind=this->system().event_kind(location,event);
        ARIADNE_LOG(5,"event="<<event<<", kind="<<event_kind<<"\n");
        EffectiveScalarFunction constraint_function;
        if(is_activating(event_kind)) {
            constraint_function=this->system().guard_function(location,event);
        } else {
            constraint_function=this->system().invariant_function(location,event);
        }
        ARIADNE_LOG(5,"constraint_function="<<constraint_function<<"\n");
        EffectiveScalarFunction constraint_flow_derivative_function=lie_derivative(constraint_function,dynamic);
        EffectiveVectorFunction reset_function; DiscreteLocation target; RealSpace target_space;
        if(is_activating(event_kind)) {
            reset_function=this->system().reset_function(location,event);
            target=this->system().target(location,event);
            target_space=this->system().continuous_state_space(target);
        }
        TransitionData transition_data={event,event_kind,constraint_function,constraint_flow_derivative_function,target,reset_function,target_space};
        transitions.insert(event,transition_data);
    }
    ARIADNE_LOG(3,"transitions="<<transitions<<"\n");
    return transitions;
}

Void
HybridEvolverBase::
_apply_invariants(HybridEnclosure& initial_set,
                  Map<DiscreteEvent,TransitionData> const& transitions) const
{
    ARIADNE_LOG(3,"HybridEvolverBase::_apply_invariants(...)\n");
    HybridEnclosure& invariant_set=initial_set;
    ARIADNE_LOG(4,"initial_set="<<initial_set<<"\n");
    ARIADNE_LOG(4,"transitions="<<transitions<<"\n");

    // Apply restrictions due to invariants
    for(Map<DiscreteEvent,TransitionData>::ConstIterator transition_iter=transitions.begin();
        transition_iter!=transitions.end(); ++transition_iter)
    {
        DiscreteEvent event=transition_iter->first;
        ARIADNE_LOG(4,"event="<<event<<"\n");
        TransitionData const & transition=transition_iter->second;
        if(transition.event_kind==INVARIANT) {
            if (possibly(initial_set.satisfies(transition.guard_function>=0))) {
                invariant_set.new_invariant(event,transition.guard_function);
            }
        }
    }
}

Void
HybridEvolverBase::
_process_starting_events(EvolutionData& evolution_data,
                         HybridEnclosure const& initial_set,
                         Map<DiscreteEvent,TransitionData> const& transitions) const
{
    ARIADNE_LOG(3,"HybridEvolverBase::_process_starting_events(...)\n");
    ARIADNE_ASSERT(evolution_data.working_sets.empty());
    HybridEnclosure invariant_set=initial_set;

    // Apply restrictions due to invariants
    this->_apply_invariants(invariant_set,transitions);

    // Set the flowable set, storing the invariant set as a base for jumps
    HybridEnclosure flowable_set = invariant_set;

    // Compute possibly initially active events
    Set<DiscreteEvent> events=transitions.keys();
    for(Map<DiscreteEvent,TransitionData>::ConstIterator transition_iter=transitions.begin();
        transition_iter!=transitions.end(); ++transition_iter)
    {
        DiscreteEvent event=transition_iter->first;
        TransitionData const & transition=transition_iter->second;
        // Assume that an impact cannot occur immediately after any other event.
        // This is true after the impact, since $L_{f}g$ changes sign.
        // After a different event, this is not so clear, though it should be
        // a modelling error for the set to intersect the interior of the guard
        // FIXME: Need to consider impact which really can occur immediately due to mapping to boundary.
        // TODO: The condition for an impact to occur is $L_{f}g>0$.
        //       Since this is now available, we should implement this!
        if(transition.event_kind!=INVARIANT && transition.event_kind!=IMPACT) {
            if(possibly(initial_set.satisfies(transition.guard_function>=0))) {
                if(transition.event_kind!=PROGRESS) {
                    HybridEnclosure immediate_jump_set=invariant_set;
                    immediate_jump_set.new_activation(event,transition.guard_function);
                    if(!definitely(immediate_jump_set.is_empty())) {
                        // Put the immediate jump set in the reached sets, since it does not occur in the flowable set
                        ARIADNE_LOG(2,event<<": "<<transition.event_kind<<", immediate\n");
                        evolution_data.reach_sets.append(immediate_jump_set);
                        immediate_jump_set.apply_reset(event,transition.target,transition.target_space,transition.reset_function);
                        DiscreteLocation const& target=transitions[event].target;
                        ARIADNE_LOG(9,"target="<<target<<", auxiliary_space="<<this->system().continuous_auxiliary_space(target)<<", auxiliary_function="<<this->system().auxiliary_function(target)<<"\n");
                        immediate_jump_set.set_auxiliary(this->system().continuous_auxiliary_space(target).variables(),this->system().auxiliary_function(target));
                        ARIADNE_LOG(4,"immediate_jump_set="<<immediate_jump_set<<"\n");
                        evolution_data.intermediate_sets.append(immediate_jump_set);
                        evolution_data.initial_sets.append(immediate_jump_set);
                    }
                }
                if(transition.event_kind!=PERMISSIVE) {
                    flowable_set.new_invariant(event,transition.guard_function);
                }
            }
        }
    }

    // Put the flowable set in the starting sets for ordinary evolution
    if(!definitely(flowable_set.is_empty())) {
        evolution_data.working_sets.append(flowable_set);
    }
}

ValidatedVectorFunctionModel
HybridEvolverBase::
_compute_flow(EffectiveVectorFunction dynamic,
              ExactBoxType const& initial_box,
              const Float64Value& maximum_step_size) const
{
    ARIADNE_LOG(7,"HybridEvolverBase::_compute_flow(...)\n");

    IntegratorInterface& integrator=*this->_integrator_ptr;

    // Compute flow and actual time step size used
    //
    // The Integrator classes compute the flow as a function on a symmetrical
    // time domain [-h,+h], since this means the time is centred at 0.
    // We then restrict to the time domain [0,h] since this can make evaluation
    // more accurate, and the time domain might be used explicitly for the domain
    // of the resulting set.
    Float64Value step_size=maximum_step_size;
    ValidatedVectorFunctionModel flow_model=integrator.flow_step(dynamic,initial_box,step_size.raw());

    ARIADNE_LOG(6,"twosided_flow_model="<<flow_model<<"\n");
    ExactIntervalVectorType flow_domain=flow_model.domain();
    ARIADNE_ASSERT(step_size==flow_domain[flow_domain.size()-1u].upper());
    flow_domain[flow_domain.size()-1u]=ExactIntervalType(zero,step_size);
    flow_model=restrict(flow_model,flow_domain);
    ARIADNE_LOG(6,"flow_model="<<flow_model<<"\n");
    ARIADNE_LOG(2,"flow_model: step_size="<<step_size<<", errors="<<std::scientific<<flow_model.errors()<<", range="<<std::fixed<<flow_model.range()<<"\n");
    return flow_model;
}

Set<DiscreteEvent>
HybridEvolverBase::
_compute_active_events(EffectiveVectorFunction const& dynamic,
                       Map<DiscreteEvent,EffectiveScalarFunction> const& guards,
                       ValidatedVectorFunctionModel const& flow,
                       HybridEnclosure const& starting_set) const
{
    ARIADNE_LOG(7,"HybridEvolverBase::_compute_active_events(...)\n");
    Set<DiscreteEvent> events=guards.keys();
    Set<DiscreteEvent> active_events;
    HybridEnclosure reach_set=starting_set;
    UpperBoxType flow_bounds=flow.range();
    ARIADNE_LOG(8,"flow_bounds="<<flow_bounds<<"\n");
    reach_set.apply_full_reach_step(flow);
    ARIADNE_LOG(8,"reach_set="<<reach_set<<"\n");
    for(Set<DiscreteEvent>::Iterator event_iter=events.begin(); event_iter!=events.end(); ++event_iter) {
        const DiscreteEvent event=*event_iter;
        const EffectiveScalarFunction& guard_function=guards[event];
        EffectiveScalarFunction flow_derivative = lie_derivative(guard_function,dynamic);
        ARIADNE_LOG(8,"event="<<event<<", guard="<<guard_function<<", flow_derivative="<<flow_derivative<<"\n");
        // First try a simple test based on the bounding box
        UpperIntervalType guard_range=apply(guard_function,reach_set.state_bounding_box());
        // For IMPACT events, also look at flow direction
        UpperIntervalType flow_derivative_range=apply(flow_derivative,reach_set.state_bounding_box());
        ARIADNE_LOG(9,"guard_range="<<guard_range<<", flow_derivative_range="<<flow_derivative_range<<"\n");
        if(possibly(guard_range.upper()>=zero)) {
            // Now make a set containing the complement of the constraint,
            // and test for emptiness. If the set is empty, then the guard is
            // not satisfied anywhere.
            HybridEnclosure test_set=reach_set;
            test_set.new_activation(event,guard_function);
            if(!definitely(test_set.is_empty())) {
                active_events.insert(*event_iter);
            }
        }
    }
    return active_events;
}


Map<DiscreteEvent,CrossingData>
HybridEvolverBase::
_compute_crossings(Set<DiscreteEvent> const& active_events,
                   EffectiveVectorFunction const& dynamic,
                   Map<DiscreteEvent,EffectiveScalarFunction> const& guards,
                   FlowFunctionModel const& flow,
                   HybridEnclosure const& initial_set) const
{
    ARIADNE_LOG(7,"HybridEvolverBase::_compute_crossings(...)\n");

    const SolverInterface& solver=*this->_solver_ptr;

    Map<DiscreteEvent,CrossingData> crossings;
    crossings.clear();

    ExactIntervalVectorType flow_spacial_domain=project(flow.domain(),range(0,flow.argument_size()-1u));
    ExactIntervalType flow_time_domain=flow.domain()[flow.argument_size()-1u];
    UpperBoxType flow_bounds=flow.range();
    for(Set<DiscreteEvent>::ConstIterator event_iter=active_events.begin();
        event_iter!=active_events.end(); ++event_iter)
    {
        const DiscreteEvent event=*event_iter;
        ARIADNE_LOG(8,"event="<<event<<"\n");
        EffectiveScalarFunction const& guard=guards[event];
        ARIADNE_LOG(8,"guard="<<guard<<"\n");

        // Compute the value of the guard function g over the flow of $\dot(x)=f(x)$
        UpperIntervalType guard_range=apply(guard,flow_bounds);
        ARIADNE_LOG(8,"guard_range="<<guard_range<<"\n");
        // Compute the derivative of the guard function g along flow lines of $\dot(x)=f(x)$
        // This is given by the Lie derivative at a point x, defined as $L_{f}g(x) = (\nabla g\cdot f)(x)$
        EffectiveScalarFunction derivative=lie_derivative(guard,dynamic);
        UpperIntervalType derivative_range=apply(derivative,flow_bounds);
        ARIADNE_LOG(8,"derivative_range="<<derivative_range<<"\n");
        if(definitely(derivative_range.lower()>zero)) {
            // If the derivative $L_{f}g$is strictly positive over the bounding box for the flow,
            // then the guard function is strictly increasing.
            // There is at most one crossing with the guard, and the time of this
            // crossing must be the time of the event along the trajectory.
            // The crossing time $\gamma(x_0)$ given the initial state can usually be computed
            // by solving the equation $g(\phi(x_0,\gamma(x_0))) = 0$
            ValidatedScalarFunctionModel crossing_time;
            try {
                crossing_time=solver.implicit(compose(guard,flow),flow_spacial_domain,flow_time_domain);
                if(crossing_time.error().raw()>1e-8) { ARIADNE_LOG(2,event<<": crossing_time: error="<<crossing_time.error()<<", range="<<crossing_time.range()<<"\n"); }
                crossings[event]=CrossingData(CrossingKind::TRANSVERSE,crossing_time);
                ARIADNE_LOG(8,"crossing_time="<<crossing_time<<"\n");
            }
            catch(const UnknownSolutionException& e) {
                // If the crossing time cannot be computed, then we can still
                // use the fact that the crossing occurs as soon as $g(x(t))=0$.
                ARIADNE_LOG(2,"ErrorTag in computing crossing time for event "<<*event_iter<<":\n  "<<e.what()<<"\n");
                crossings[event]=CrossingData(CrossingKind::INCREASING);
            }
            catch(const SolverException& e) {
                // If the crossing time cannot be computed, then we can still
                // use the fact that the crossing occurs as soon as $g(x(t))=0$.
                ARIADNE_LOG(2,"ErrorTag in computing crossing time for event "<<*event_iter<<":\n  "<<e.what()<<"\n");
                crossings[event]=CrossingData(CrossingKind::INCREASING);
            }
            catch(const std::runtime_error& e) {
                ARIADNE_LOG(0,"Unexpected error in computing crossing time for event "<<*event_iter<<":\n  "<<e.what()<<"\n");
                ARIADNE_FAIL_MSG("ERROR!!");
                crossings[event]=CrossingData(CrossingKind::INCREASING);
            }
        } else if(definitely(derivative_range.upper()<zero)) {
            // If the derivative is strictly negative over the bounding box for the flow,
            // then the guard function is strictly decreasing.
            // This means that the event is either initially active, or does not occur.
            // There is no need to compute a crossing time.
            crossings[event]=CrossingData(CrossingKind::DECREASING);
        } else {
            // If the derivative of the guard function along flow lines cannot be shown
            // to have a definite sign over the entire flow box, then try to compute
            // the sign of the second derivative $L_{f}^{2}g(x)=L_{f}L_{f}g(x)$.
            ValidatedScalarFunction second_derivative=lie_derivative(derivative,dynamic);
            UpperIntervalType second_derivative_bounds_range=apply(second_derivative,flow_bounds);
            UpperIntervalType second_derivative_flow_range=compose(second_derivative,flow).range();
            UpperIntervalType second_derivative_range=intersection(second_derivative_bounds_range,second_derivative_flow_range);
            ARIADNE_LOG(8,"second_derivative_range="<<second_derivative_range<<"\n");
            if(definitely(second_derivative_range.lower()>zero)) {
                // If the second derivative is positive, then either
                //    (i) the event is immediately active
                //   (ii) the event is never active, or
                //  (iii) the event is initially inactive, but becomes active
                //        due to a transverse crossing.
                //   (iv) the initial state is on the boundary of the guard
                //        set, possibly with the flow tangent to this set
                // We cannot compute the crossing time, even in case (iii),
                // due to the singularity due to the tangency in (iv). However,
                // we do know that in (iii), the event occurs when $t>0$ and
                // $g(\phi(x_0,t))=0$. The crossing time is not computed.
                crossings[event]=CrossingData(CrossingKind::CONVEX);
            } else if(definitely(second_derivative_range.upper()<zero)) {
                // If the second derivative is negative, then the guard
                // values $g(x(t))$ are concave along flow lines. There are
                // four main cases:
                //   (i) The event is initially active.
                //  (ii) The event is not initially active, but later becomes active.
                // (iii) The event is never active, but would become active if
                //       flowing backwards in time.
                //  (iv) The event is never active, and the maximum value of
                //       the guard along the flow lines is zero.
                // Additionally, there is the degenerate case
                //   (v) At some point in the (forward) flow, the state touches
                //       the guard set at a point of tangency.
                // Due to the presence of the tangency, the event time is
                // not a smooth function of the initial state. Further, since
                // some trajectories cross the boundary of the guard set twice,
                // the condition $g(x(t))=0$ is not sufficient for determining
                // the jump time. A necessary and sufficient condition,
                // assuming the event is not initially active, is that
                // $g(x)=0$ and $L_{f}g(x)\geq 0$. Alternatively, we can compute
                // the <em>critical time</em> $|mu(x_0) at which the guard value
                // reaches a maximum. A necessary and sufficient condition
                // is then $g(\phi(x_0,t))=0$ and $t<= \mu(x_0)$.
                //   Note that while $g(\phi(x_0,t))=0$ and $L_{f}f(\phi(x_0,t))\geq0$ is a
                // necessary and sufficient condition for a crossing, there
                // is no necessary and sufficient condition for no crossing
                // which does not involve the critical time. A necessary and
                // sufficient condition for no crossing involving the critical
                // time is $(g(\phi(x_0,t))<=0 /\ t<=\mu(x_0)) \/ g(\phi(x_0,\mu(x_0)))<=0$
                try {
                    ValidatedScalarFunctionModel critical_time=solver.implicit(compose(derivative,flow),flow_spacial_domain,flow_time_domain);
<<<<<<< HEAD
                    if(critical_time.error().raw()>1e-8) { ARIADNE_LOG(2,event<<": critical_time: error="<<critical_time.error()<<", range="<<critical_time.range()<<"\n"); }
                    crossings[event]=CrossingData(CrossingKind::GRAZING);
                    crossings[event].critical_time=critical_time;
=======
                    UpperIntervalType critical_time_range=critical_time.range();
                    ARIADNE_LOG(8,"critical_time_range="<<critical_time_range<<"\n");
                    if(decide(critical_time.error()>1e-8)) {
                        ARIADNE_LOG(2,event<<": critical_time: error="<<critical_time.error()<<", range="<<critical_time.range()<<"\n"); }

                    HybridEnclosure evolve_set_at_critical_time=initial_set;
                    evolve_set_at_critical_time.apply_evolve_step(flow,critical_time);
                    UpperIntervalType guard_range_at_critical_time=evolve_set_at_critical_time.range_of(guard);
                    ARIADNE_LOG(8,"guard_range_at_critical_time="<<guard_range_at_critical_time<<"\n");
                    if(definitely(guard_range_at_critical_time.upper()<0)) {
                        // No crossing
                        const_cast<Set<DiscreteEvent>&>(active_events).erase(event); // WARNING: Maybe removing event is unsafe
                    } else if(definitely(guard_range_at_critical_time.lower()>0)) {
                        // Transverse crossing
                        // FIXME: Find a more reliable way of solving the implicit equation for the crossing time
                        //   which takes into account the fact that the derivative over the domain goes negative
                        static const Rational INTERVAL_REDUCTION_FACTOR(15,16);
                        UpperIntervalType crossing_flow_time_range(0, critical_time_range.upper());
                        ARIADNE_LOG(8,"crossing_flow_time_range="<<crossing_flow_time_range<<"\n");
                        ExactIntervalType crossing_flow_time_domain = cast_exact_interval(INTERVAL_REDUCTION_FACTOR*UpperIntervalType(0, critical_time_range.upper()));
                        ARIADNE_LOG(8,"crossing_flow_time_domain="<<crossing_flow_time_domain<<"\n");
                        try {
                            ValidatedScalarFunctionModel crossing_time=solver.implicit(compose(guard,flow),flow_spacial_domain,crossing_flow_time_domain);
                            UpperIntervalType crossing_time_range=crossing_time.range();
                            ARIADNE_LOG(8,"crossing_time_range="<<crossing_time_range<<"\n");
                            crossings[event]=CrossingData(CrossingKind::TRANSVERSE,crossing_time);
                        } catch(const SolverException& e) {
                            ARIADNE_LOG(2,"ErrorTag in computing crossing time over reduced time interval for event "<<*event_iter<<":\n  "<<e.what()<<"\n");
                            // NOTE: Use GRAZING here since this will later put in a block on continuous evolution at critical time.
                            crossings[event]=CrossingData(CrossingKind::GRAZING);
                            crossings[event].critical_time=critical_time;
                        }
                    } else {
                        crossings[event]=CrossingData(CrossingKind::GRAZING);
                        crossings[event].critical_time=critical_time;
                    }
>>>>>>> 737be320
                }
                catch(const SolverException& e) {
                    ARIADNE_LOG(2,"ErrorTag in computing critical time for event "<<*event_iter<<":\n  "<<e.what()<<"\n");
                    crossings[event]=CrossingData(CrossingKind::CONCAVE);
                }
                catch(const std::runtime_error& e) {
                    ARIADNE_LOG(0,"Unexpected error in computing critical time for event "<<*event_iter<<":\n  "<<e.what()<<"\n");
                    crossings[event]=CrossingData(CrossingKind::CONCAVE);
                }
            } else {
                // The crossing cannot be shown to be one of the kinds mentioned
                // above. A theoretically exact expression for the crossing
                // set is generally not available.
                crossings[event]=CrossingData(CrossingKind::DEGENERATE);
            }
        }
    }
    if(!crossings.empty()) {
        ARIADNE_LOG(2,"crossings: "<<log_output(crossings)<<"\n");
    }
    return crossings;
}






Void
HybridEvolverBase::
_recondition(HybridEnclosure& set) const
{
    set.recondition();
}



Void
HybridEvolverBase::
_apply_reach_step(HybridEnclosure& set,
                  ValidatedVectorFunctionModel const& flow,
                  TimingData const& timing_data) const
{
    set.apply_reach_step(flow,timing_data.parameter_dependent_evolution_time);
}

Void
HybridEvolverBase::
_apply_evolve_step(HybridEnclosure& set,
                  ValidatedVectorFunctionModel const& flow,
                  TimingData const& timing_data) const
{

    switch(timing_data.step_kind) {
        case StepKind::CONSTANT_EVOLUTION_TIME:
        case StepKind::SPACE_DEPENDENT_EVOLUTION_TIME:
        case StepKind::TIME_DEPENDENT_EVOLUTION_TIME:
        case StepKind::SPACETIME_DEPENDENT_EVOLUTION_TIME:
        case StepKind::PARAMETER_DEPENDENT_EVOLUTION_TIME:
            set.apply_evolve_step(flow,timing_data.parameter_dependent_evolution_time);
            break;
        case StepKind::PARAMETER_DEPENDENT_FINISHING_TIME:
        case StepKind::SPACETIME_DEPENDENT_FINISHING_TIME:
        case StepKind::CONSTANT_FINISHING_TIME:
            set.apply_finishing_evolve_step(flow,timing_data.parameter_dependent_finishing_time);
            break;
        default:
            ARIADNE_FAIL_MSG("Unhandled step kind "<<timing_data.step_kind);
    }
}

Void
HybridEvolverBase::
_apply_guard_step(HybridEnclosure& set,
                  EffectiveVectorFunction const& dynamic,
                  ValidatedVectorFunctionModel const& flow,
                  TimingData const& timing_data,
                  TransitionData const& transition_data,
                  CrossingData const& crossing_data,
                  const Semantics semantics) const
{
    ARIADNE_LOG(4,"HybridEvolverBase::_apply_guard_step(...)\n");
    // Compute flow to guard set up to evolution time.
    HybridEnclosure& jump_set=set;
    const DiscreteEvent event=transition_data.event;
    ValidatedVectorFunctionModel starting_state=set.state_function();
    ValidatedVectorFunctionModel reach_starting_state=embed(starting_state,timing_data.evolution_time_domain);
    ValidatedScalarFunctionModel reach_step_time=embed(starting_state.domain(),timing_data.evolution_time_coordinate);
    ValidatedScalarFunctionModel step_time;

    ARIADNE_LOG(5,"transition_data.event_kind="<<transition_data.event_kind<<"\n");
    switch(transition_data.event_kind) {
        case PERMISSIVE:
            // The continuous evolution is just the same as a reachability step,
            // so we need to embed the starting state and the step time function into one higher dimension.
            jump_set.apply_reach_step(flow,timing_data.parameter_dependent_evolution_time);
            jump_set.new_activation(event,transition_data.guard_function);
            break;
        case IMPACT: {
            EffectiveScalarFunction flow_derivative_function=lie_derivative(transition_data.guard_function,dynamic);
            UpperIntervalType flow_derivative_range=apply(flow_derivative_function,jump_set.state_bounding_box());
            ARIADNE_LOG(9,"flow_derivative_range="<<flow_derivative_range<<"\n");
            if(possibly(flow_derivative_range.lower()<=0)) {
                jump_set.new_activation(event,flow_derivative_function);
            }
            // Filter through to URGENT
            if(definitely(jump_set.is_empty())) { return; }
        }
        case URGENT:
            ARIADNE_LOG(5,"crossing_data.crossing_kind="<<crossing_data.crossing_kind<<"\n");
            switch(crossing_data.crossing_kind) {
                case CrossingKind::TRANSVERSE:
                    step_time=unchecked_compose(crossing_data.crossing_time,starting_state);
                    // If the jump step might occur after the final evolution time, then introduce constraint that this does not happen
                    if(timing_data.step_kind!=StepKind::CONSTANT_EVOLUTION_TIME && possibly((step_time-timing_data.parameter_dependent_evolution_time).range().upper()>zero)) {
                        jump_set.new_parameter_constraint(step_event,step_time<=timing_data.parameter_dependent_evolution_time);
                    }

                    jump_set.apply_evolve_step(flow,unchecked_compose(crossing_data.crossing_time,starting_state));
                    break;
                case CrossingKind::INCREASING: case CrossingKind::CONVEX:
                    jump_set.apply_reach_step(flow,timing_data.parameter_dependent_evolution_time);
                    jump_set.new_guard(event,transition_data.guard_function);
                    break;
                case CrossingKind::CONCAVE: case CrossingKind::GRAZING:
                    jump_set.apply_reach_step(flow,timing_data.parameter_dependent_evolution_time);
                    jump_set.new_guard(event,transition_data.guard_function);
                    jump_set.new_invariant(event,-lie_derivative(transition_data.guard_function,dynamic));
                    break;
                case CrossingKind::DEGENERATE: // Just check positive derivative in this case; NOT EXACT
                    if(semantics==UPPER_SEMANTICS) {
                        jump_set.apply_reach_step(flow,timing_data.parameter_dependent_evolution_time);
                        jump_set.new_guard(event,transition_data.guard_function);
                        jump_set.new_invariant(event,-lie_derivative(transition_data.guard_function,dynamic));
                    } else {
                        // Make the empty set
                        jump_set.new_invariant(event,transition_data.guard_function*0+1);
                    }
                    break;
                case CrossingKind::NEGATIVE:
                case CrossingKind::POSITIVE:
                case CrossingKind::DECREASING:
                    {
                        ARIADNE_WARN("Crossing "<<crossing_data<<" does not introduce additional restrictions on flow\n");
                    }
                    break;
                default:
                    ARIADNE_FAIL_MSG("Unhandled crossing kind in "<<crossing_data<<"\n");
            }
            break;
        default:
            ARIADNE_FAIL_MSG("Invalid event kind "<<transition_data.event_kind<<" for transition.");
    }



}


// Apply guard to a single set.
// In the case of concave crossings, splits the set into two, one part
// corresponding to points which actually hit the set (and stop on first crossing)
// the other part corresponding to points which miss the set.
Void HybridEvolverBase::
_apply_guard(List<HybridEnclosure>& sets,
             const ValidatedScalarFunctionModel& elapsed_time_function,
             const HybridEnclosure& starting_set,
             const ValidatedVectorFunctionModel& flow,
             const TransitionData& transition_data,
             const CrossingData guard_crossing_data,
             const Semantics semantics) const
{
    ARIADNE_LOG(3,"HybridEvolverBase::_apply_guard(...)\n");
    ARIADNE_LOG(5,"guard_crossing_data="<<log_output(guard_crossing_data)<<"\n");
    // Multiple sets may be input, but they must all have the parametrised elapsed time function
    static const Nat SUBDIVISIONS_FOR_DEGENERATE_CROSSING = 2;
    const DiscreteEvent event=transition_data.event;
    const ValidatedScalarFunction& guard_function=transition_data.guard_function;

    ValidatedVectorFunctionModel starting_state_function=starting_set.state_function();
    if(elapsed_time_function.domain().dimension()>starting_set.parameter_domain().dimension()) {
        IntervalDomain elapsed_time_domain=elapsed_time_function.domain()[elapsed_time_function.argument_size()-1u];
        starting_state_function = embed(starting_state_function,elapsed_time_domain);
    }

    List<HybridEnclosure>::Iterator end=sets.end(); // Store current end set since we may adjoin new sets at end
    for(List<HybridEnclosure>::Iterator iter=sets.begin(); iter!=end; ++iter) {
        HybridEnclosure& set=*iter;
        ARIADNE_LOG(7,"set.parameter_domain()="<<set.parameter_domain()<<"\n");
        ARIADNE_ASSERT(set.parameter_domain()==elapsed_time_function.domain());
        switch(guard_crossing_data.crossing_kind) {
            case CrossingKind::TRANSVERSE:
                ARIADNE_ASSERT(set.parameter_domain()==starting_state_function.domain());
                set.new_parameter_constraint(event, elapsed_time_function <= unchecked_compose(guard_crossing_data.crossing_time,starting_state_function));
                // Alternatively:
                // set.new_invariant(event, guard_function);
                // set.new_state_constraint(event, guard_function <= zero);
                break;
            case CrossingKind::CONVEX: case CrossingKind::INCREASING:
                //set.new_state_constraint(event, guard_function <= zero);
                set.new_invariant(event, guard_function);
                break;
            case CrossingKind::GRAZING: {
                ValidatedScalarFunctionModel critical_time_function = unchecked_compose(guard_crossing_data.critical_time,starting_state_function);
                ValidatedScalarFunctionModel final_guard_function
                    = compose( guard_function, unchecked_compose( flow, join(starting_state_function, elapsed_time_function) ) );
                ValidatedScalarFunctionModel maximal_guard_function
                    = compose( guard_function, unchecked_compose( flow, join(starting_state_function, critical_time_function) ) );
                ARIADNE_ASSERT_MSG(starting_state_function.argument_size()==set.parameter_domain().size(),
                                   starting_state_function<<" "<<set);
                ARIADNE_ASSERT_MSG(critical_time_function.argument_size()==set.parameter_domain().size(),
                                   critical_time_function<<" "<<set);
                ARIADNE_ASSERT_MSG(maximal_guard_function.argument_size()==set.parameter_domain().size(),
                                   maximal_guard_function<<" "<<set);
                ARIADNE_ASSERT_MSG(final_guard_function.argument_size()==set.parameter_domain().size(),
                                   final_guard_function<<" "<<set);
                // If no points in the set arise from trajectories which will later leave the progress set,
                // then we only need to look at the maximum value of the guard.
                HybridEnclosure eventually_hitting_set=set;
                eventually_hitting_set.new_parameter_constraint( event, elapsed_time_function <= critical_time_function );
                eventually_hitting_set.new_parameter_constraint( event, maximal_guard_function >= zero);
                ARIADNE_LOG(9,"eventually_hitting_set.is_empty()="<<eventually_hitting_set.is_empty()<<"\n");
                if(definitely(eventually_hitting_set.is_empty())) {
                    // NOTE: Constraint below should always be satisfied
                    // set.new_parameter_constraint(event, maximal_guard_function <= zero);
                    break;
                }
                // If no points in the set arise from trajectories which leave the progress set and
                // later return, then we only need to look at the guard at the final value
                HybridEnclosure returning_set=set;
                returning_set.new_parameter_constraint( event, elapsed_time_function >= critical_time_function );
                returning_set.new_parameter_constraint( event, final_guard_function <= zero );
                ValidatedUpperKleenean returning_set_empty=returning_set.is_empty();
                ARIADNE_LOG(9,"returning_set.is_empty()="<<returning_set.is_empty()<<"\n");
                if(definitely(returning_set.is_empty())) {
                    set.new_parameter_constraint( event, final_guard_function <= zero );
                    break;
                }
                // Split the set into two components, one corresponding to
                // points which miss the guard completely, the other to points which
                // eventually hit the guard, ensuring that the set stops at the first crossing
                HybridEnclosure hitting_set=set;
                HybridEnclosure& missing_set=set;
                missing_set.new_parameter_constraint( event, maximal_guard_function<=zero );
                hitting_set.new_parameter_constraint( event, elapsed_time_function <= critical_time_function );
                hitting_set.new_state_constraint(event, guard_function<=zero);
                ARIADNE_LOG(9,"missing_set.is_empty()="<<missing_set.is_empty()<<"\n");
                ARIADNE_LOG(9,"hitting_set.is_empty()="<<hitting_set.is_empty()<<"\n");
                if(definitely(hitting_set.is_empty())) {
                    // swap out hitting set
                    std::swap(hitting_set,missing_set);
                } else if(definitely(missing_set.is_empty())) {
                    // do not use missing set
                } else {
                    sets.append(hitting_set);
                }
                break;
                // Code below is always exact, but uses two sets
                // set1.new_parameter_constraint(event,final_guard <= zero);
                // set2.new_parameter_constraint(event, elapsed_time <= critical_time);
                // set1.new_parameter_constraint(event, maximal_guard <= zero);
                // set2.new_parameter_constraint(event, elapsed_time >= critical_time);
            }
            case CrossingKind::DEGENERATE: case CrossingKind::CONCAVE: {
                // The crossing with the guard set is not one of the kinds handled above.
                // We obtain an over-approximation by testing at finitely many time points
                const Nat n=SUBDIVISIONS_FOR_DEGENERATE_CROSSING;
                switch(semantics) {
                    case UPPER_SEMANTICS:
                        for(Nat i=0; i!=n; ++i) {
                            Float64Bounds alpha=Float64Value(i+1)/n;
                            ValidatedScalarFunctionModel intermediate_guard
                                = compose( guard_function, unchecked_compose( flow, join(starting_state_function, alpha*elapsed_time_function) ) );
                            set.new_parameter_constraint(event, intermediate_guard <= zero);
                        }
                        break;
                    case LOWER_SEMANTICS:
                        // Can't continue the evolution, so set a trivially-falsified constraint
                        set.new_parameter_constraint(event, this->function_factory().create_constant(set.parameter_domain(),1) <= zero);
                        break;
                }
                break;
            }
            case CrossingKind::POSITIVE:
                // No need to do anything since all points are initially
                // active and should have been handled already
            case CrossingKind::NEGATIVE:
                // No points are active
            case CrossingKind::DECREASING:
                // No need to do anything, since only initially active points
                // become active during the evolution, and these have been
                // handled already.
                break;
            default:
                ARIADNE_FAIL_MSG("Unhandled crossing "<<guard_crossing_data<<"\n");
        }
    }
}



Void
HybridEvolverBase::
_evolution_in_mode(EvolutionData& evolution_data,
                   HybridTerminationCriterion const& termination_criterion) const
{

    //  Select a working set and evolve this in the current location until either
    // all initial points have undergone a discrete transition (possibly to
    // the same location) or the final time is reached.
    //   Evolving within one location avoids having to re-extract event sets,
    // and means that initially active events are tested for only once.
    ARIADNE_LOG(3,"HybridEvolverBase::_evolution_in_mode(...)\n");

    typedef Map<DiscreteEvent,ValidatedScalarFunction>::ConstIterator constraint_iterator;
    typedef Set<DiscreteEvent>::ConstIterator event_iterator;

    const Real final_time=termination_criterion.maximum_time();
    const Integer maximum_steps=termination_criterion.maximum_steps();
    const Set<DiscreteEvent>& terminating_events=termination_criterion.terminating_events();

    // Routine check for emptiness
    if(evolution_data.initial_sets.empty()) { return; }

    // Get the initial set for this round of evolution
    HybridEnclosure initial_set=evolution_data.initial_sets.back(); evolution_data.initial_sets.pop_back();
    ARIADNE_LOG(4,"initial_set="<<initial_set<<"\n\n");

    if(definitely(initial_set.time_range().lower()>=final_time)) {
        ARIADNE_WARN("initial_set.time_range()="<<initial_set.time_range()<<" which exceeds final time="<<final_time<<"\n");
        return;
    }

    // Extract starting location
    const DiscreteLocation location=initial_set.location();

    // Cache dynamic and constraint functions
    EffectiveVectorFunction dynamic=this->system().dynamic_function(location);
    Map<DiscreteEvent,TransitionData> transitions = this->_extract_transitions(location);
    Set<DiscreteEvent> events = transitions.keys();

    ARIADNE_LOG(4,"dynamic="<<dynamic<<"\n");
    ARIADNE_LOG(4,"initial_set "<<initial_set<<"\n");
    ARIADNE_LOG(4,"transitions="<<transitions<<"\n");

    // Test if maximum number of steps has been exceeded; if so, the set should be discarded.
    // NOTE: We could also place a test for the maximum number of steps being reaches which computing jump sets
    // This is not done since the maximum_steps information is not passed to the _apply_evolution_step(...) method.
    if(initial_set.previous_events().size()>=maximum_steps) {
        ARIADNE_LOG(4,"initial_set has undergone more than maximum number of events "<<maximum_steps<<"\n");
        this->_apply_invariants(initial_set,transitions);
        evolution_data.final_sets.append(initial_set);
        return;
    }

    // Test if a terminating event has been reached.
    if(initial_set.previous_events().size()>=1 && terminating_events.contains(initial_set.previous_events().back())) {
        ARIADNE_LOG(4,"initial_set has undergone event "<<initial_set.previous_events().back()<<"\n");
        this->_apply_invariants(initial_set,transitions);
        evolution_data.final_sets.append(initial_set);
        return;
    }

    // Process the initially active events; cut out active points to leave initial flowable set.
    ARIADNE_LOG(4,"initial_set has not reached discrete termination condition\n");
    this->_process_starting_events(evolution_data, initial_set,transitions);
    ARIADNE_ASSERT(evolution_data.working_sets.size()<=1);

    // NOTE: Uncomment the lines below to stop evolution immediately after the maximum event, without further flow
    //if(initial_set.previous_events().size()>maximum_steps) {
    //    evolution_data.final_sets.append(initial_set);
    //    return;
    //}

    while(!evolution_data.working_sets.empty()) {
        this->_evolution_step(evolution_data,dynamic,transitions,final_time);
    }
}

Void
HybridEvolverBase::
_evolution_step(EvolutionData& evolution_data,
                EffectiveVectorFunction const& dynamic,
                Map<DiscreteEvent,TransitionData> const& transitions,
                Real const& final_time) const
{
    ARIADNE_LOG(3,"HybridEvolverBase::_evolution_step\n");
    HybridEnclosure starting_set=evolution_data.working_sets.back(); evolution_data.working_sets.pop_back();

    ARIADNE_LOG(4,"starting_set="<<starting_set<<"\n");
    ARIADNE_LOG(4,"starting_time="<<starting_set.time_function()<<"\n");
    if(definitely(starting_set.is_empty())) {
        ARIADNE_LOG(4,"Empty starting_set "<<starting_set<<"\n");
        return;
    }

    if(definitely(starting_set.time_range().lower() >= final_time)) {
        ARIADNE_WARN("starting_set.time_range()="<<starting_set.time_range()<<" which exceeds final time="<<final_time<<"\n");
        return;
    }

    if(verbosity==1 || verbosity==2) { _log_summary(evolution_data,starting_set); }
    ARIADNE_LOG(2,"starting_set: bounding_box="<<starting_set.bounding_box()<<", time_range="<<starting_set.time_function().range()<<"    \n");


    // Compute the bounding box of the enclosure
    const ExactBoxType starting_bounding_box=cast_exact_box(starting_set.state_bounding_box());
    ARIADNE_LOG(4,"starting_bounding_box="<<starting_bounding_box<<"\n");

    // Test to see if set requires reconditioning
    if(this->_configuration_ptr->enable_reconditioning() &&
            possibly(norm(starting_set.state_function().errors()) > this->_configuration_ptr->maximum_spacial_error())) {
        ARIADNE_LOG(4," reconditioning: errors "<<starting_set.state_function().errors()<<"\n");
        HybridEnclosure reconditioned_set=starting_set;
        reconditioned_set.recondition();
        evolution_data.working_sets.append(reconditioned_set);
        return;
    }

    // Handle a set that is too large, based on semantics
    if (possibly(starting_bounding_box.radius() > this->_configuration_ptr->maximum_enclosure_radius())) {
        if (evolution_data.semantics == LOWER_SEMANTICS) {
            ARIADNE_LOG(1,"\r  too large, discarding\n");
            return;
        } else if (this->_configuration_ptr->enable_subdivisions()) {
            ARIADNE_LOG(1,"\r  too large, splitting\n");
            List<HybridEnclosure> split_sets = starting_set.split();
            for(Nat i=0; i!=split_sets.size(); ++i) {
                if(!definitely(split_sets[i].is_empty())) { evolution_data.working_sets.append(split_sets[i]); }
            }
            return;
        }
    }

    Map<DiscreteEvent,EffectiveScalarFunction> guard_functions;
    for(Map<DiscreteEvent,TransitionData>::ConstIterator transition_iter=transitions.begin();
        transition_iter!=transitions.end(); ++transition_iter)
    {
        guard_functions.insert(transition_iter->first,transition_iter->second.guard_function);
    }
    ARIADNE_LOG(4,"guards="<<guard_functions<<"\n");

    // Compute flow and actual time step size used
    const FlowFunctionModel flow_model=this->_compute_flow(dynamic,starting_bounding_box,Float64Value(this->configuration().maximum_step_size()));
    ARIADNE_LOG(4,"flow_model.domain()="<<flow_model.domain()<<" flow_model.range()="<<flow_model.range()<<"\n");

    // Compute possibly active events
    Set<DiscreteEvent> active_events =
        this->_compute_active_events(dynamic,guard_functions,flow_model,starting_set);
    if(!active_events.empty()) {
        Map<DiscreteEvent,EventKind> active_events_log_data;
        for(Set<DiscreteEvent>::ConstIterator event_iter=active_events.begin(); event_iter!=active_events.end(); ++event_iter) {
            active_events_log_data.insert(*event_iter,transitions[*event_iter].event_kind);
        }
        ARIADNE_LOG(2,"active_events: "<<active_events_log_data<<"\n");
    }

    // Compute the kind of crossing (increasing, convex, etc);
    Map<DiscreteEvent,CrossingData> crossings =
        this->_compute_crossings(active_events,dynamic,guard_functions,flow_model,starting_set);
    ARIADNE_LOG(4,"crossings="<<crossings<<"\n");

    // Compute end conditions for flow
    TimingData timing_data = this->_estimate_timing(active_events,Real(final_time),flow_model,crossings,transitions,starting_set);
    ARIADNE_LOG(2,"timing_data: "<<timing_data<<"\n");

    // Apply the time step
    HybridEnclosure reach_set, evolve_set;
    this->_apply_evolution_step(evolution_data,starting_set,flow_model,timing_data,crossings,dynamic,transitions);
}


Void HybridEvolverBase::
_apply_evolution_step(EvolutionData& evolution_data,
                      HybridEnclosure const& starting_set,
                      ValidatedVectorFunctionModel const& flow,
                      TimingData const& timing_data,
                      Map<DiscreteEvent,CrossingData> const& crossings,
                      EffectiveVectorFunction const& dynamic,
                      Map<DiscreteEvent,TransitionData> const& transitions) const
{
    ARIADNE_LOG(3,"GeneralHybridEvolver::_apply_evolution_step(...)\n");
    //ARIADNE_LOG(4,"parameter_dependent_evolution_time="<<parameter_dependent_evolution_time.range()<<" final_time="<<final_time<<"\n");

    EvolutionStepData _step_data;
    HybridEnclosure starting_set_copy=starting_set;
    ValidatedSierpinskian starting_set_empty=starting_set_copy.is_empty();

    // Counters for number of sucessor sets
    Nat jump_sets = 0;
    Bool progress = false;

    if(definitely(starting_set_empty)) {
        ExactIntervalVectorType reduced_domain=starting_set.continuous_set().reduced_domain();
        ARIADNE_WARN("empty starting_set "<<representation(starting_set)<<"\n");
        return;
    }
    //ARIADNE_ASSERT_MSG(!definitely(starting_set.empty()),"starting_set="<<repr(starting_set)<<"\n");

    Semantics semantics = evolution_data.semantics;

    // Compute events enabling transitions and events blocking continuous evolution
    Set<DiscreteEvent> active_events=crossings.keys();
    Set<DiscreteEvent> activating_events=intersection(Ariadne::activating_events(transitions),active_events);
    Set<DiscreteEvent> blocking_events=intersection(Ariadne::blocking_events(transitions),active_events);

    ARIADNE_LOG(6,"activating_events="<<activating_events<<"\n");
    ARIADNE_LOG(6,"blocking_events="<<blocking_events<<"\n");

    ValidatedScalarFunctionModel const evolve_step_time=timing_data.parameter_dependent_evolution_time;
    ValidatedScalarFunctionModel const reach_step_time=embed(starting_set.parameter_domain(),timing_data.evolution_time_coordinate);

    ARIADNE_LOG(8,"evolve_step_time="<<evolve_step_time<<"\n")
    ARIADNE_LOG(8,"reach_step_time="<<reach_step_time<<"\n")

    // Compute the reach and evolve sets, without introducing bounds due to the final time.
    List<HybridEnclosure> reach_sets={starting_set};
    List<HybridEnclosure> evolve_sets={starting_set};

    _apply_reach_step(reach_sets.front(),flow,timing_data);
    _apply_evolve_step(evolve_sets.front(),flow,timing_data);

    ARIADNE_LOG(8,"flow_reach_set="<<reach_sets.front()<<"\n")
    ARIADNE_LOG(8,"flow_evolve_set="<<evolve_sets.front()<<"\n")

    // Apply constraints on reach and evolve sets due to invariants and urgent guards
    for(Set<DiscreteEvent>::ConstIterator event_iter=blocking_events.begin();
        event_iter!=blocking_events.end(); ++event_iter)
    {
        const TransitionData& transition_data=transitions[*event_iter];
        const CrossingData& crossing_data=crossings[*event_iter];

        this->_apply_guard(reach_sets,reach_step_time,starting_set,flow,
                           transition_data,crossing_data,semantics);

        switch(crossing_data.crossing_kind) {
            case CrossingKind::INCREASING: case CrossingKind::TRANSVERSE:
                // Delay applying guard until all splittings due to non-increasing crossings have been processed.
                // We can then test emptiness on sets with crossings, but not actually apply crossing immediately,
                // since it will be introduced at the next time step anyway; this avoids duplication
                break;
            default:
                this->_apply_guard(evolve_sets,evolve_step_time,starting_set,flow,
                                   transition_data,crossing_data,semantics);
        }
    }

    // Make copy of evolve sets without transverse and increasing crossings which can be used for future evolution
    List<HybridEnclosure> next_working_sets = evolve_sets;

    for(Set<DiscreteEvent>::ConstIterator event_iter=blocking_events.begin();
        event_iter!=blocking_events.end(); ++event_iter)
    {
        const TransitionData& transition_data=transitions[*event_iter];
        const CrossingData& crossing_data=crossings[*event_iter];
        switch (crossing_data.crossing_kind) {
            case CrossingKind::INCREASING: case CrossingKind::TRANSVERSE:
                this->_apply_guard(evolve_sets,evolve_step_time,starting_set,flow,
                                   transition_data,crossing_data,semantics);
                break;
            default:
                break; // Constraint has already been handled
        }
    }

    // Compute final set depending on whether the finishing kind is exactly AT_FINAL_TIME.
    // Insert sets into evolution_data as appropriate
    if(timing_data.finishing_kind==FinishingKind::AT_FINAL_TIME) {
        for(List<HybridEnclosure>::ConstIterator evolve_set_iter=evolve_sets.begin();
            evolve_set_iter!=evolve_sets.end(); ++evolve_set_iter)
        {
            HybridEnclosure const& evolve_set=*evolve_set_iter;
            if(!definitely(evolve_set.is_empty())) {
                ARIADNE_LOG(4,"final_set="<<evolve_set<<"\n");
                evolution_data.final_sets.append(evolve_set);
                _step_data.finishing = true;
            }
        }
        for(List<HybridEnclosure>::ConstIterator reach_set_iter=reach_sets.begin();
            reach_set_iter!=reach_sets.end(); ++reach_set_iter)
        {
            HybridEnclosure const& reach_set=*reach_set_iter;
            evolution_data.reach_sets.append(reach_set);
        }
    } else { // (timing_data.finishing_kind!=AT_FINAL_TIME)
        List<HybridEnclosure>::Iterator next_working_set_iter=next_working_sets.begin();
        for(List<HybridEnclosure>::Iterator evolve_set_iter=evolve_sets.begin();
            evolve_set_iter!=evolve_sets.end(); ++evolve_set_iter, ++next_working_set_iter )
        {
            HybridEnclosure& evolve_set=*evolve_set_iter;
            HybridEnclosure& next_working_set=*next_working_set_iter;
            UpperIntervalType evolve_set_time_range=evolve_set.time_range();
            if(definitely(evolve_set_time_range.lower()>timing_data.final_time)) {
                // Do nothing, since evolve set is past final time is definitely empty
            } else if(definitely(evolve_set_time_range.upper()<=timing_data.final_time)) {
                // No need to introduce timing constraints
                if(!definitely(evolve_set.is_empty())) {
                    ARIADNE_LOG(4,"evolve_set="<<evolve_set<<"\n");
                    ARIADNE_LOG(4,"next_working_set="<<next_working_set<<"\n");
                    evolution_data.working_sets.append(next_working_set);
                    evolution_data.intermediate_sets.append(evolve_set);
                    _step_data.progress = true;
                }
            } else {
                // Bound time if necessary
                if(possibly(evolve_set_time_range.upper()>timing_data.final_time)) {
                    evolve_set.bound_time(timing_data.final_time);
                }
                // Only continue evolution if the time-singleton evolve set is nonempty;
                // However, continue evolution without adding time constraint,
                // since this will be introduced in the next step
                if(!definitely(evolve_set.is_empty())) {
                    ARIADNE_LOG(4,"evolve_set="<<evolve_set<<"\n");
                    ARIADNE_LOG(4,"next_working_set="<<next_working_set<<"\n");
                    evolution_data.working_sets.append(next_working_set);
                    evolution_data.intermediate_sets.append(evolve_set);
                    _step_data.progress = true;
                }
            }
        }
        for(List<HybridEnclosure>::Iterator reach_set_iter=reach_sets.begin();
            reach_set_iter!=reach_sets.end(); ++reach_set_iter)
        {
            HybridEnclosure& reach_set=*reach_set_iter;
            //reach_set.continuous_set().reduce();
            if(possibly(reach_set.time_range().upper()>timing_data.final_time)) {
                HybridEnclosure final_set=reach_set;
                final_set.set_time(timing_data.final_time);
                if(timing_data.finishing_kind!=FinishingKind::BEFORE_FINAL_TIME && !definitely(final_set.is_empty())) {
                //if(!definitely(final_set.is_empty())) {
                    ARIADNE_LOG(4,"final_set="<<final_set<<"\n");
                    evolution_data.final_sets.append(final_set);
                    _step_data.finishing = true;
                }
            }
            reach_set.bound_time(timing_data.final_time);
            evolution_data.reach_sets.append(reach_set);
        }
    }




    // Compute jump sets
    for(Set<DiscreteEvent>::ConstIterator event_iter=activating_events.begin();
        event_iter!=activating_events.end(); ++event_iter)
    {
        DiscreteEvent event=*event_iter;


        // Compute active set
        List<HybridEnclosure> jump_sets={starting_set};
        HybridEnclosure& jump_set=jump_sets.front();
        ARIADNE_LOG(3,"  "<<event<<": "<<transitions[event].event_kind<<", "<<crossings[event].crossing_kind<<"\n");
        _apply_guard_step(jump_set,dynamic,flow,timing_data,transitions[event],crossings[event],semantics);
        ValidatedScalarFunctionModel jump_step_time=reach_step_time;
        if(reach_step_time.argument_size()!=jump_set.number_of_parameters()) {
            assert(starting_set.number_of_parameters()==jump_set.number_of_parameters());
            switch(crossings[event].crossing_kind) {
                case CrossingKind::TRANSVERSE:
                    jump_step_time=unchecked_compose(crossings[event].crossing_time,starting_set.state_function());
                    break;
                case CrossingKind::INCREASING: case CrossingKind::CONVEX: case CrossingKind::CONCAVE: case CrossingKind::DEGENERATE:
                    // Apply guard using equation
                case CrossingKind::GRAZING:
                    // Apply guard using equation; critical time not used for flow time
                case CrossingKind::DECREASING: case CrossingKind::POSITIVE: case CrossingKind::NEGATIVE:
                    // Crossing time should not be used
                    break;
                default:
                    ARIADNE_FAIL_MSG("Unknown crossing kind in "<<crossings[event]);
            }
        }

        // Apply maximum time bound, as this will be applied after the next flow step
        for(List<HybridEnclosure>::Iterator jump_set_iter=jump_sets.begin(); jump_set_iter!=jump_sets.end(); ++jump_set_iter) {
            if(possibly(jump_set.time_range().upper()>timing_data.final_time)) {
                jump_set.bound_time(timing_data.final_time);
                if(definitely(not jump_set.is_empty())) { ARIADNE_WARN("Explicitly bounding time in jump set\n"); }
            }
        }

        ARIADNE_LOG(9,"APPLYING GUARD TO JUMP SETS\n");
        // Apply blocking conditions for other active events
        for(Set<DiscreteEvent>::ConstIterator other_event_iter=blocking_events.begin();
            other_event_iter!=blocking_events.end(); ++other_event_iter)
        {
            ARIADNE_LOG(9,"jump_sets.size()="<<jump_sets.size()<<"\n");
            DiscreteEvent other_event=*other_event_iter;
            if(other_event!=event) {
                const TransitionData& other_transition_data=transitions[other_event];
                const CrossingData& other_crossing_data=crossings[other_event];
                _apply_guard(jump_sets,jump_step_time,starting_set,flow,
                             other_transition_data,other_crossing_data,semantics);
            }
        }

        ARIADNE_LOG(3, "  "<<event<<": "<<transitions[event].event_kind<<", "<<crossings[event].crossing_kind<<"\n");
        // Apply reset
        for(List<HybridEnclosure>::Iterator jump_set_iter=jump_sets.begin(); jump_set_iter!=jump_sets.end(); ++jump_set_iter) {
            HybridEnclosure& jump_set=*jump_set_iter;
            if(!definitely(jump_set.is_empty())) {
                DiscreteLocation const& target=transitions[event].target;
                jump_set.apply_reset(event,target,transitions[event].target_space,transitions[event].reset_function);
                ARIADNE_LOG(9,"target="<<target<<", auxiliary_space="<<this->system().continuous_auxiliary_space(target)<<", auxiliary_function="<<this->system().auxiliary_function(target)<<"\n");
                jump_set.set_auxiliary(this->system().continuous_auxiliary_space(target).variables(),this->system().auxiliary_function(target));
                evolution_data.initial_sets.append(jump_set);
                _step_data.events.insert(event);
                ARIADNE_LOG(6, "jump_set="<<jump_set<<"\n");
            }
        }
    }

    if(verbosity>=1 && (_step_data.finishing || !_step_data.progress || !_step_data.events.empty()) ) {
        ARIADNE_LOG(3,timing_data.finishing_kind<<" "<<_step_data.events<<(_step_data.progress?" progress":" no progress")<<"\n");
    }

}





TimingData
HybridEvolverBase::
_estimate_timing(Set<DiscreteEvent>& active_events,
                Real final_time,
                FlowFunctionModel const& flow,
                Map<DiscreteEvent,CrossingData>& crossings,
                Map<DiscreteEvent,TransitionData> const& transitions,
                HybridEnclosure const& initial_set) const
{
    // Compute the evolution time for the given step.
    ARIADNE_LOG(7,"HybridEvolverBase::_estimate_timing(...)\n");
    const Float64Value step_size=static_cast<Float64Value>(flow.domain()[flow.domain().size()-1].upper());
    TimingData result;
    result.step_kind=StepKind::CONSTANT_EVOLUTION_TIME;
    result.finishing_kind=FinishingKind::STRADDLE_FINAL_TIME;
    result.step_size=step_size;
    result.final_time=final_time;
    result.evolution_time_domain=ExactIntervalType(zero,step_size);
    result.evolution_time_coordinate=this->function_factory().create_identity(result.evolution_time_domain);
    result.parameter_dependent_evolution_time=this->function_factory().create_constant(initial_set.parameter_domain(),Float64Value(result.step_size));
    ARIADNE_LOG(8,"  timing_data="<<result<<"\n");
    return result;
}


HybridEvolverBaseConfiguration::HybridEvolverBaseConfiguration(HybridEvolverBase& evolver)
    : _evolver(evolver)
{
    set_flow_accuracy(1e-5);
    set_maximum_step_size(1.0);
    set_maximum_enclosure_radius(100.0);
    set_maximum_spacial_error(1e-2);
    set_enable_reconditioning(true);
    set_enable_subdivisions(true);
}

Void
HybridEvolverBaseConfiguration::set_flow_accuracy(const RawRealType value)
{
    _evolver._integrator_ptr=std::shared_ptr<TaylorSeriesIntegrator>(new TaylorSeriesIntegrator(MaximumError(value)));
    _flow_accuracy = static_cast<RealType>(value);
}


OutputStream&
HybridEvolverBaseConfiguration::write(OutputStream& os) const
{
    os << "HybridEvolverBaseConfiguration"
       << ",\n  flow_accuracy=" << flow_accuracy()
       << ",\n  maximum_step_size=" << maximum_step_size()
       << ",\n  maximum_enclosure_radius=" << maximum_enclosure_radius()
       << ",\n  maximum_spacial_error=" << maximum_spacial_error()
       << ",\n  enable_reconditioning=" << enable_reconditioning()
       << ",\n  enable_subdivisions=" << enable_subdivisions()
       << "\n)\n";
    return os;
}

GeneralHybridEvolver::GeneralHybridEvolver(const SystemType& system)
    : HybridEvolverBase(system)
{
    this->_configuration_ptr.reset(new GeneralHybridEvolverConfiguration(*this));
}


GeneralHybridEvolver::GeneralHybridEvolver(
        const SystemType& system,
        const ValidatedFunctionModelFactoryInterface& factory)
    : HybridEvolverBase(system,factory)
{
    this->_configuration_ptr.reset(new GeneralHybridEvolverConfiguration(*this));
}


TimingData
GeneralHybridEvolver::
_estimate_timing(Set<DiscreteEvent>& active_events,
                Real final_time,
                FlowFunctionModel const& flow,
                Map<DiscreteEvent,CrossingData>& crossings,
                Map<DiscreteEvent,TransitionData> const& transitions,
                HybridEnclosure const& initial_set) const
{
    // Compute the evolution time for the given step.
    ARIADNE_LOG(7,"GeneralHybridEvolver::_estimate_timing(...)\n");

    const Nat n = flow.result_size();
    const Float64Value step_size=flow.domain()[flow.domain().size()-1].upper();
    const Float64Bounds final_time_bounds(final_time,Precision64());

    TimingData result;
    result.step_size=flow.step_size();
    result.final_time=final_time;

    ExactBoxType state_domain = cast_exact_box(initial_set.state_bounding_box());
    ExactIntervalType time_domain = cast_exact_interval(initial_set.time_range()+ExactIntervalType(zero,step_size));
    ExactBoxType statetime_domain = join(state_domain,time_domain);

    //ValidatedVectorFunctionModel space_coordinates=this->function_factory().create_identity(space_domain);
    ValidatedScalarFunctionModel time_coordinate=this->function_factory().create_coordinate(statetime_domain,n);
    ValidatedScalarFunctionModel time_identity=this->function_factory().create_identity(time_domain);

    result.evolution_time_domain=ExactIntervalType(zero,step_size);
    result.evolution_time_coordinate=this->function_factory().create_identity(result.evolution_time_domain);

    ExactBoxType flow_state_domain = ExactBoxType(project(flow.domain(),range(0,n)));
    if(!subset(state_domain,flow_state_domain)) {
        ARIADNE_WARN(std::setprecision(17)<<"Bounding box "<<state_domain<<" is not subset of the flow spacial domain "<<flow_state_domain<<"\n");
        state_domain=hull(state_domain,flow_state_domain);
    }

    // NOTE: The starting time function may be negative or greater than the final time
    // over part of the parameter domain.
    ValidatedVectorFunctionModel const& starting_state_function=initial_set.state_function();
    ValidatedScalarFunctionModel const& starting_time_function=initial_set.time_function();
    UpperIntervalType starting_time_range=initial_set.time_range();
    UpperIntervalType remaining_time_range=final_time_bounds-starting_time_range;

    ARIADNE_LOG(7,std::fixed<<"starting_time_range="<<starting_time_range<<" step_size="<<step_size<<" final_time="<<final_time<<"\n");


    // The time-dependent part of the evolution time
    ValidatedScalarFunctionModel temporal_evolution_time=this->function_factory().create_zero(ExactIntervalVectorType(1u,time_domain));

    ARIADNE_LOG(9,std::fixed<<"remaining_time_range="<<remaining_time_range<<"\n");
    if(possibly(remaining_time_range.lower()<zero)) {
        // Some of the points may already have reached the final time.
        // Don't try anything fancy, just do a simple constant time step.
        if(definitely(remaining_time_range.upper()<=step_size)) {
            if(false) {
                // Within one time step we can go beyond final time
                result.step_kind=StepKind::CONSTANT_EVOLUTION_TIME;
                result.finishing_kind=FinishingKind::AFTER_FINAL_TIME;
                temporal_evolution_time=Float64Bounds(step_size); //   remaining_time_range.upper();
            } else {
                result.step_kind=StepKind::CONSTANT_FINISHING_TIME;
                result.finishing_kind=FinishingKind::AT_FINAL_TIME;
                temporal_evolution_time=final_time_bounds-time_identity;
            }
        } else {
            result.step_kind=StepKind::CONSTANT_EVOLUTION_TIME;
            result.finishing_kind=FinishingKind::STRADDLE_FINAL_TIME;
            temporal_evolution_time=Float64Bounds(step_size);
        }
    } else if(definitely(remaining_time_range.upper()<=result.step_size)) {
        // The rest of the evolution can be computed within a single time step.
        // The finishing kind is given as AT_FINAL_TIME so that the evolution algorithm
        // knows that the evolved set does not need to be evolved further.
        // This knowledge is required to be given combinarially, since
        // specifying the final time as a constant Function is not
        // exact if the final_time parameter is not exactly representable as
        // a Float64Value
        result.step_kind=StepKind::CONSTANT_FINISHING_TIME;
        result.finishing_kind=FinishingKind::AT_FINAL_TIME;
        temporal_evolution_time=final_time_bounds-time_identity;
    } else if(possibly(remaining_time_range.lower()<=step_size) && ALLOW_CREEP) {
        // Some of the evolved points can be evolved to the final time in a single step
        // The evolution is performed over a step size which moves points closer to the final time, but does not cross.

        // Using the final_time as a guide, set the finishing time to closer to the final time.
        // This method ensures that points do not pass the final time after the transition.
        result.step_kind=StepKind::SPACETIME_DEPENDENT_FINISHING_TIME;
        result.finishing_kind=FinishingKind::BEFORE_FINAL_TIME;
        PositiveFloat64Value sf={1u,Precision64()};
        while(possibly(remaining_time_range.upper()*sf>step_size)) { sf = hlf(sf); }
        temporal_evolution_time= Float64Bounds(sf)*(final_time_bounds-time_identity);
    } else { // remaining_time_range.lower()>step_size)
        // As far as timing goes, perform the evolution over a full time step
        result.step_kind=StepKind::CONSTANT_EVOLUTION_TIME;
        result.finishing_kind=FinishingKind::BEFORE_FINAL_TIME;
        temporal_evolution_time=Float64Value(result.step_size);
    }

    ARIADNE_LOG(7,"finishing_kind="<<result.finishing_kind<<"\n");
    ARIADNE_LOG(7,"temporal_evolution_time="<<temporal_evolution_time<<"\n");


    ValidatedScalarFunctionModel spacial_evolution_time=this->function_factory().create_constant(state_domain,Float64Value(step_size));

    // Select one of GUARD_CREEP or TIME_CREEP
    static const Bool GUARD_CREEP=true;
    static const Bool TIME_CREEP=false;

    Bool creep=false;

    // Test for creep step
    if(ALLOW_CREEP && !crossings.empty() && (result.finishing_kind == FinishingKind::BEFORE_FINAL_TIME || result.finishing_kind == FinishingKind::STRADDLE_FINAL_TIME) ) {
        // If an event is possible, but only some points reach the guard set
        // after a full time step, then terminating the evolution here will
        // cause a splitting of the enclosure set. To prevent this, attempt
        // to "creep" up to the event guard boundary, so that in the next step,
        // all points can be made to cross.
        // Test to see if a creep step is needed
        ARIADNE_LOG(6,"Possible creep step; h="<<step_size<<"\n");

        HybridEnclosure evolve_set=initial_set;
        evolve_set.apply_fixed_evolve_step(flow,flow.step_size());

        for(Map<DiscreteEvent,CrossingData>::Iterator crossing_iter=crossings.begin();
            crossing_iter!=crossings.end(); ++crossing_iter)
        {
            DiscreteEvent event=crossing_iter->first;
            EventKind event_kind=transitions[event].event_kind;
            CrossingKind crossing_kind=crossing_iter->second.crossing_kind;
            ARIADNE_LOG(6,"  Event "<<event<<": "<<event_kind<<": "<<crossing_kind<<"\n");
            if(event_kind!=PERMISSIVE) {
                evolve_set.new_invariant(event,transitions[event].guard_function);
            }
            // FIXME: When using permissive crossings, jumps in the step after the crossing time are lost.
            // A hack to fix this is to only creep on non-permissive events. Check that evolution is correct in this case.
            // FIXME: What should we do on increasing but non-transverse crossings?
            if((crossing_kind==CrossingKind::TRANSVERSE ) // || crossing_kind==CrossingKind::INCREASING)
                    && event_kind!=PERMISSIVE)
            {
                ARIADNE_LOG(6,"  crossing_time_range="<<crossing_iter->second.crossing_time.range()<<"\n");
                const ValidatedScalarFunctionModel& crossing_time=crossing_iter->second.crossing_time;
                UpperIntervalType crossing_time_range=crossing_time.range();
                if(Ariadne::is_blocking(event_kind) && definitely(crossing_time_range.upper()<step_size)) {
                    // NOTE: Use strict comparison here so that guard is fully crossed
                    // In principle this is not necessary, but this would involve testing
                    // to ensure that the evolved set is not propagated

                    // This event ensures that the evolve set is empty after a full step, so use this.
                    ARIADNE_LOG(6,std::setprecision(18)<<"crossing_time_range="<<crossing_time_range<<", crossing_time_range .upper()="<<crossing_time_range.upper()<<", step_size="<<step_size<<"\n");
                    EffectiveScalarFunction guard=transitions[event].guard_function;
                    ValidatedVectorFunctionModel identity=this->function_factory().create_identity(crossing_time.domain());
                    ValidatedScalarFunctionModel step_time=crossing_time*zero+Float64Value(step_size);
                    ARIADNE_LOG(6,"full flow="<<compose(flow,join(identity,step_time))<<"\n");
                    ARIADNE_LOG(6,"guard range at crossing time="<<compose(guard,compose(flow,join(initial_set.state_function(),compose(crossing_time,initial_set.state_function())))).range()<<"\n");
                    ARIADNE_LOG(6,"guard range at crossing time="<<compose(guard,compose(flow,join(identity,crossing_time))).range());
                    ARIADNE_LOG(6,"No creep; event "<<crossing_iter->first<<" completely taken\n");
                    creep=false;
                    break;
                } else if(possibly(crossing_time_range.lower()<=zero)) {
                    // This event is already partially active, so carry on with a full step
                    ARIADNE_LOG(6,"No creep; event "<<crossing_iter->first<<" already partially active\n");
                    creep=false;
                    break;
                } else if(definitely(crossing_time_range.lower()>=step_size)) {
                    ARIADNE_LOG(6,"Event "<<crossing_iter->first<<" is not actually reached\n");
                    //crossings.erase(pending_erase_crossing_iter);
                } else {
                    ARIADNE_LOG(6,"Event "<<crossing_iter->first<<" can be crept up to.\n");
                    creep=true;
                }
            }
        }
        // If the evolved set is definitely empty, no creeping occurs
        if(definitely(evolve_set.is_empty())) {
            ARIADNE_LOG(6,"No creep; evolve set is empty");
            creep=false;
        }
    }

    if(ALLOW_CREEP && creep==false) { ARIADNE_LOG(6,"No creep\n"); }

    if(TIME_CREEP && creep==true) {
        // Compute reduced evolution time; note that for every remaining increasing crossing, we have
        // crossing_time_range.lower()>zero and crossing_time_range.upper()>step_size.

        for(Map<DiscreteEvent,CrossingData>::ConstIterator crossing_iter=crossings.begin();
            crossing_iter!=crossings.end(); ++crossing_iter)
        {
            if(crossing_iter->second.crossing_kind==CrossingKind::TRANSVERSE) {
                // Modify the crossing time function to be the smallest possible; this ensures that the evaluation time is
                // essentially exact
                ValidatedScalarFunctionModel lower_crossing_time=crossing_iter->second.crossing_time;
                Float64Error crossing_time_error=lower_crossing_time.error();
                lower_crossing_time.set_error(0u);
                lower_crossing_time-=Float64Value(crossing_time_error.raw());

                // One possibility is to use quadratic restrictions
                //   If 0<=x<=2h, then x(1-x/4h)<=min(x,h)
                //   If 0<=x<=4h, then x(1-x/8h)<=min(x,2h)
                // Formula below works if x<=2h
                //   evolution_time=evolution_time*(crossing_time/result.step_size)*(1.0-crossing_time/(4*result.step_size));

                // Prefer simpler linear restrictions.
                // Multiply evolution time by crossing_time/max_crossing_time
                spacial_evolution_time=spacial_evolution_time*lower_crossing_time/cast_exact(lower_crossing_time.range().upper());
            }
        }
        // Erase increasing transverse crossings since these cannot occur
        for(Map<DiscreteEvent,CrossingData>::Iterator crossing_iter=crossings.begin();
            crossing_iter!=crossings.end(); )
        {
            if(crossing_iter->second.crossing_kind==CrossingKind::TRANSVERSE) {
                crossings.erase(crossing_iter++);
            } else {
                ++crossing_iter;
            }
        }
        ARIADNE_LOG(6,"Creep step: spacial_evolution_time="<<spacial_evolution_time<<"\n");
        result.step_kind=StepKind::SPACETIME_DEPENDENT_EVOLUTION_TIME;
        result.finishing_kind=FinishingKind::BEFORE_FINAL_TIME;
    }

    if(GUARD_CREEP && creep==true) {
        // If an event is possible, but only some points reach the guard set
        // after a full time step, then terminating the evolution here will
        // cause a splitting of the enclosure set. To prevent this, attempt
        // to "creep" up to the event guard boundary, so that in the next step,
        // all points can be made to cross.
        // Test to see if a creep step is needed
        ARIADNE_LOG(6,"Possible creep step; h="<<step_size<<"\n");
        ARIADNE_LOG(6,"crossings="<<crossings<<"\n");

        const SolverInterface& solver=*this->_solver_ptr;

        HybridEnclosure evolve_set=initial_set;
        evolve_set.apply_fixed_evolve_step(flow,flow.step_size());
        EffectiveVectorFunction dynamic=this->system().dynamic_function(initial_set.location());
        ExactIntervalVectorType flow_spacial_domain=project(flow.domain(),range(0,flow.argument_size()-1u));
        ExactIntervalType flow_time_domain=flow.domain()[flow.argument_size()-1u];
        ValidatedScalarFunctionModel zero_function=flow[0].create_zero();
        ValidatedVectorFunctionModel identity_function=flow.create_identity();
        ValidatedVectorFunctionModel space_projection=flow*zero;
        for(Nat i=0; i!=n; ++i) { space_projection[i]=space_projection[i]+identity_function[i]; }

        //static const Float64Value CREEP_MAXIMUM=Float64Value(1.0);
        static const Float64Value CREEP_MAXIMUM=Float64Value(15.0/16);
        spacial_evolution_time=this->function_factory().create_constant(flow.space_domain(),flow.step_size()*CREEP_MAXIMUM);

        for(Map<DiscreteEvent,CrossingData>::Iterator crossing_iter=crossings.begin();
            crossing_iter!=crossings.end(); )
        {
            DiscreteEvent event=crossing_iter->first;
            EventKind event_kind=transitions[event].event_kind;
            CrossingKind crossing_kind=crossing_iter->second.crossing_kind;
            EffectiveScalarFunction guard_function=transitions[event].guard_function;
            ARIADNE_LOG(6,"  Event "<<event<<": "<<event_kind<<": "<<crossing_kind<<"\n");
            if(event_kind!=PERMISSIVE) {
                UpperIntervalType guard_range = compose(guard_function,flow).range();
                ARIADNE_ASSERT(decide(guard_range.lower()<zero));
                UpperIntervalType guard_derivative_range = compose(lie_derivative(guard_function,dynamic),flow).range();

                //Float64Value alpha=numeric_cast<Float64Value>(1+flow.step_size()*guard_derivative_range.lower()/guard_range.lower());
                Float64Bounds alpha_val=(1+flow.step_size()*cast_exact(guard_derivative_range.lower())/cast_exact(guard_range.lower()));
                Float64Value alpha=cast_exact(alpha_val);
                assert(alpha_val.value()==alpha);
                ARIADNE_LOG(6,"  step_size: "<<flow.step_size()<<", guard_range: "<<guard_range<<", guard_derivative_range: "<<guard_derivative_range<<", alpha: "<<alpha<<"\n");
                if(alpha>0 && alpha<=1) {
                    ValidatedScalarFunctionModel guard_creep_time;
                    Bool sucessfully_computed_guard_creep_time=false;
                    try {
                        guard_creep_time=solver.implicit(compose(guard_function,flow)-alpha*compose(guard_function,space_projection),
                                                        flow_spacial_domain,flow_time_domain);
                        ARIADNE_LOG(6,"  guard_creep_time= "<<guard_creep_time<<"\n");
                        ARIADNE_LOG(6,"  guard_creep_time.range()="<<guard_creep_time.range()<<"\n");
                        sucessfully_computed_guard_creep_time=true;
                        ARIADNE_LOG(9,"  sucessfully_computed_guard_creep_time="<<sucessfully_computed_guard_creep_time<<"\n");
                    }
                    catch(...) {
                        ARIADNE_LOG(6,"  ErrorTag in computing guard creep time\n");
                    }
                    if(sucessfully_computed_guard_creep_time) {
                        spacial_evolution_time = spacial_evolution_time * (guard_creep_time/flow.step_size());
                        ARIADNE_LOG(9,"  spacial_evolution_time="<<spacial_evolution_time<<"\n");
                        ARIADNE_LOG(9,"  crossings before erasing="<<crossings<<"\n");
                        crossings.erase(crossing_iter++);
                        ARIADNE_LOG(9,"  crossings after erasing="<<crossings<<"\n");
                    } else {
                      ++crossing_iter;
                    }
                } else {
                  ++crossing_iter;
                }
            } else {
              ++crossing_iter;
            }
        }
        spacial_evolution_time.set_error(0u);


        ARIADNE_LOG(6,"Creep step: spacial_evolution_time="<<spacial_evolution_time<<"\n");
        ARIADNE_LOG(6,"  spacial_evolution_time.range()="<<spacial_evolution_time.range()<<"\n");
        ARIADNE_LOG(6,"  remaining crossings="<<crossings<<"\n");
        result.step_kind=StepKind::SPACETIME_DEPENDENT_EVOLUTION_TIME;
        result.finishing_kind=FinishingKind::BEFORE_FINAL_TIME;
    }


    ValidatedScalarFunctionModel evolution_time = embed(spacial_evolution_time,time_domain) * embed(state_domain,temporal_evolution_time/Float64Value(step_size));
    ValidatedScalarFunctionModel finishing_time=evolution_time+time_coordinate;

    ARIADNE_LOG(7,"evolution_time="<<(evolution_time)<<"\n");
    ARIADNE_LOG(7,"finishing_time="<<(finishing_time)<<"\n");
    result.spacetime_dependent_evolution_time=evolution_time;
    result.spacetime_dependent_finishing_time=finishing_time;
    result.parameter_dependent_evolution_time=unchecked_compose(evolution_time,join(starting_state_function,starting_time_function));
    result.parameter_dependent_finishing_time=unchecked_compose(finishing_time,join(starting_state_function,starting_time_function));

    // Test to see if it is possible to unwind crossings
    if(this->ALLOW_UNWIND && crossings.empty() && (starting_time_range.lower().raw()<starting_time_range.upper().raw())
            && result.step_kind==StepKind::CONSTANT_EVOLUTION_TIME && result.finishing_kind==FinishingKind::BEFORE_FINAL_TIME) {
        ARIADNE_LOG(6,"Possible unwind step; starting_time_range="<<starting_time_range<<", step_size="<<step_size<<"\n");
        // Try to unwind the evolution time to a constant
        result.step_kind=StepKind::PARAMETER_DEPENDENT_FINISHING_TIME;
        result.finishing_kind=FinishingKind::BEFORE_FINAL_TIME;
        if(decide(starting_time_range.width()*2<step_size)) {
            result.parameter_dependent_finishing_time=this->function_factory().create_constant(initial_set.parameter_domain(),cast_exact(starting_time_range.lower())+step_size);
        } else {
            // Try to reduce the time interval by half the step size
            // Corresponds to setting omega(smin)=tau(smin)+h, omega(smax)=tau(smax)+h/2
            // Taking omega(s)=a tau(s) + b, we obtain
            //   a=1-h/2(tmax-tmin);  b=h(tmax-tmin/2)/(tmax-tmin) = (2tmax-tmin)a
            Float64Value h=result.step_size;
            Float64Value tmin=cast_exact(starting_time_range.lower());
            Float64Value tmax=cast_exact(starting_time_range.upper());
            Float64Bounds a=1-(hlf(h)/(tmax-tmin));
            Float64Bounds b=h*(tmax-hlf(tmin))/(tmax-tmin);
            result.parameter_dependent_finishing_time=a*starting_time_function+b;
        }
        ARIADNE_LOG(7,"Unwinding to time "<<result.parameter_dependent_finishing_time<<"\n");
        result.parameter_dependent_evolution_time=result.parameter_dependent_finishing_time-starting_time_function;
    }

    ARIADNE_LOG(7,"step_kind="<<result.step_kind<<", finishing_kind="<<result.finishing_kind<<"\n");
    ARIADNE_LOG(7,"parameter_dependent_evolution_time="<<result.parameter_dependent_evolution_time<<"\n");
    ARIADNE_LOG(7,"parameter_dependent_finishing_time="<<result.parameter_dependent_finishing_time<<"\n\n");
    return result;
}


GeneralHybridEvolverConfiguration::GeneralHybridEvolverConfiguration(GeneralHybridEvolver& evolver)
    : HybridEvolverBaseConfiguration(evolver)
{
}

GeneralHybridEvolverFactory::GeneralHybridEvolverFactory()
    : _function_factory(make_taylor_function_factory())
{
}

GeneralHybridEvolverFactory::GeneralHybridEvolverFactory(const ValidatedFunctionModelFactoryInterface& factory)
    : _function_factory(factory.clone())
{
}


GeneralHybridEvolver*
GeneralHybridEvolverFactory::create(const HybridAutomatonInterface& system) const
{
    return new GeneralHybridEvolver(system,*_function_factory);
}


} // namespace Ariadne<|MERGE_RESOLUTION|>--- conflicted
+++ resolved
@@ -688,7 +688,7 @@
             ValidatedScalarFunctionModel crossing_time;
             try {
                 crossing_time=solver.implicit(compose(guard,flow),flow_spacial_domain,flow_time_domain);
-                if(crossing_time.error().raw()>1e-8) { ARIADNE_LOG(2,event<<": crossing_time: error="<<crossing_time.error()<<", range="<<crossing_time.range()<<"\n"); }
+                if(decide(crossing_time.error()>1e-8)) { ARIADNE_LOG(2,event<<": crossing_time: error="<<crossing_time.error()<<", range="<<crossing_time.range()<<"\n"); }
                 crossings[event]=CrossingData(CrossingKind::TRANSVERSE,crossing_time);
                 ARIADNE_LOG(8,"crossing_time="<<crossing_time<<"\n");
             }
@@ -768,11 +768,6 @@
                 // time is $(g(\phi(x_0,t))<=0 /\ t<=\mu(x_0)) \/ g(\phi(x_0,\mu(x_0)))<=0$
                 try {
                     ValidatedScalarFunctionModel critical_time=solver.implicit(compose(derivative,flow),flow_spacial_domain,flow_time_domain);
-<<<<<<< HEAD
-                    if(critical_time.error().raw()>1e-8) { ARIADNE_LOG(2,event<<": critical_time: error="<<critical_time.error()<<", range="<<critical_time.range()<<"\n"); }
-                    crossings[event]=CrossingData(CrossingKind::GRAZING);
-                    crossings[event].critical_time=critical_time;
-=======
                     UpperIntervalType critical_time_range=critical_time.range();
                     ARIADNE_LOG(8,"critical_time_range="<<critical_time_range<<"\n");
                     if(decide(critical_time.error()>1e-8)) {
@@ -809,7 +804,6 @@
                         crossings[event]=CrossingData(CrossingKind::GRAZING);
                         crossings[event].critical_time=critical_time;
                     }
->>>>>>> 737be320
                 }
                 catch(const SolverException& e) {
                     ARIADNE_LOG(2,"ErrorTag in computing critical time for event "<<*event_iter<<":\n  "<<e.what()<<"\n");
