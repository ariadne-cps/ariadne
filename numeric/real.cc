<<<<<<< HEAD
/***************************************************************************
 *            real.cc
 *
 *  Copyright 2013-14  Pieter Collins
 *
 ****************************************************************************/

/*
 *  This program is free software; you can redistribute it and/or modify
 *  it under the terms of the GNU General Public License as published by
 *  the Free Software Foundation; either version 2 of the License, or
 *  (at your option) any later version.
 *
 *  This program is distributed in the hope that it will be useful,
 *  but WITHOUT ANY WARRANTY; without even the implied warranty of
 *  MERCHANTABILITY or FITNESS FOR A PARTICULAR PURPOSE.  See the
 *  GNU Library General Public License for more details.
 *
 *  You should have received a copy of the GNU General Public License
 *  along with this program; if not, write to the Free Software
 *  Foundation, Inc., 59 Temple Place - Suite 330, Boston, MA 02111-1307, USA.
 */

/*! \file real.cc
 *  \brief
 */

#include "utility/module.h"
#include "numeric/operators.h"
#include "expression/templates.h"

#include "real.h"
#include "logical.h"
#include "integer.h"
#include "rational.h"

#include "dyadic.h"
#include "decimal.h"

#include "float.h"

#include "number_wrapper.h"

namespace Ariadne {

TwoExp Accuracy::error() const {
    return TwoExp(-(Int)this->bits());
}

typedef Real::Interface RealInterface;

struct Real::Interface {
  public:
    virtual ~Interface() = default;
    virtual BoundedFloat64 _value() const = 0;
    virtual BoundedFloat64 _evaluate(Precision64) const = 0;
    virtual BoundedFloatMP _evaluate(PrecisionMP) const = 0;
  public:
    virtual OutputStream& _write(OutputStream& os) const = 0;
};

template<class O, class... AS> struct RealWrapper;

template<class O, class A> struct RealWrapper<O,A> : virtual RealInterface, ExpressionTemplate<O,A>, BoundedFloat64 {
    RealWrapper(O o, A a) : ExpressionTemplate<O,A>(o,a)
        , BoundedFloat64(static_cast<ExpressionTemplate<O,A>const&>(*this).operator BoundedFloat64()) { }
    virtual BoundedFloat64 _value() const { return static_cast<BoundedFloat64 const&>(*this); }
    virtual BoundedFloat64 _evaluate(Precision64 pr) const {  return static_cast<BoundedFloat64>(*this); }
    virtual BoundedFloatMP _evaluate(PrecisionMP pr) const {  return this->_op(this->_arg.get(pr)); }
    virtual OutputStream& _write(OutputStream& os) const { return os << static_cast<ExpressionTemplate<O,A> const&>(*this); }
};

template<class O, class A1, class A2> struct RealWrapper<O,A1,A2> : virtual RealInterface, ExpressionTemplate<O,A1,A2>, BoundedFloat64 {
    RealWrapper(O o, A1 a1, A2 a2) : ExpressionTemplate<O,A1,A2>(o,a1,a2)
        , BoundedFloat64(static_cast<ExpressionTemplate<O,A1,A2>const&>(*this).operator BoundedFloat64()) { }
    virtual BoundedFloat64 _value() const { return static_cast<BoundedFloat64 const&>(*this); }
    virtual BoundedFloat64 _evaluate(Precision64 pr) const {  return static_cast<BoundedFloat64>(*this); }
    virtual BoundedFloatMP _evaluate(PrecisionMP pr) const {  return this->_op(this->_arg1.get(pr),this->_arg2.get(pr)); }
    virtual OutputStream& _write(OutputStream& os) const { return os << static_cast<ExpressionTemplate<O,A1,A2> const&>(*this); }
};

template<class A, class N> struct RealWrapper<Pow,A,N> : virtual RealInterface, ExpressionTemplate<Pow,A,N>, BoundedFloat64 {
    RealWrapper(Pow o, A a, N n) : ExpressionTemplate<Pow,A,N>(o,a,n)
        , BoundedFloat64(static_cast<ExpressionTemplate<Pow,A,N>const&>(*this).operator BoundedFloat64()) { }
    virtual BoundedFloat64 _value() const { return static_cast<BoundedFloat64 const&>(*this); }
    virtual BoundedFloat64 _evaluate(Precision64 pr) const {  return static_cast<BoundedFloat64>(*this); }
    virtual BoundedFloatMP _evaluate(PrecisionMP pr) const {  return this->_op(this->_arg.get(pr),this->_n); }
    virtual OutputStream& _write(OutputStream& os) const { return os << static_cast<ExpressionTemplate<Pow,A,N> const&>(*this); }
};

template<class X> struct RealConstant : RealInterface, BoundedFloat64 {
    X _c;
  public:
    RealConstant(X const& x) : BoundedFloat64(x), _c(x) { }
    virtual BoundedFloat64 _value() const { return static_cast<BoundedFloat64 const&>(*this); }
    virtual BoundedFloat64 _evaluate(Precision64 pr) const { return static_cast<BoundedFloat64>(*this); }
    virtual BoundedFloatMP _evaluate(PrecisionMP pr) const { return BoundedFloatMP(this->_c,pr); }
    virtual OutputStream& _write(OutputStream& os) const { return os << this->_c; }
};

template<> struct RealConstant<Integer> : RealInterface, BoundedFloat64 {
    typedef Integer X;
    X _c;
  public:
    RealConstant(X const& x) : BoundedFloat64(x), _c(x) { }
    virtual BoundedFloat64 _value() const { return static_cast<BoundedFloat64 const&>(*this); }
    virtual BoundedFloat64 _evaluate(Precision64 pr) const { return static_cast<BoundedFloat64>(*this); }
    virtual BoundedFloatMP _evaluate(PrecisionMP pr) const { return BoundedFloatMP(this->_c,pr); }
    virtual OutputStream& _write(OutputStream& os) const { return os << this->_c; }
};

template<> struct RealConstant<BoundedFloat64> : RealInterface, BoundedFloat64 {
    typedef BoundedFloat64 X;
  public:
    RealConstant(X const& x) : BoundedFloat64(x) { }
    virtual BoundedFloat64 _value() const { return static_cast<BoundedFloat64 const&>(*this); }
    virtual BoundedFloat64 _evaluate(Precision64 pr) const { return static_cast<BoundedFloat64>(*this); }
    virtual BoundedFloatMP _evaluate(PrecisionMP pr) const { ARIADNE_NOT_IMPLEMENTED; }
    virtual OutputStream& _write(OutputStream& os) const { return os << static_cast<BoundedFloat64 const&>(*this); }
};

template<class O, class... A> inline Real make_real(O o, A... a) {
    return Real(std::make_shared<RealWrapper<O,A...>>(o,a...));
}

inline Real::Real(SharedPointer<RealInterface> p) : _ptr(p) { }


// FIXME: Is this necessary?
Real::Real(double l, double a, double u)
    : Real(std::make_shared<RealConstant<BoundedFloat64>>(BoundedFloat64(l,u)))
{
}

// FIXME: Is this necessary?
Real::Real(double x)
    : Real(std::make_shared<RealConstant<BoundedFloat64>>(BoundedFloat64(x)))
{
}

Real::Real(Dyadic const& d) : Real(Rational(d)) { }
Real::Real(Decimal const& d) : Real(Rational(d)) { }

UpperFloat64 Real::upper() const { return this->_ptr->_value(); }
LowerFloat64 Real::lower() const { return this->_ptr->_value(); }
ApproximateFloat64 Real::approx() const { return this->_ptr->_value(); }

double Real::get_d() const { return this->approx().get_d(); }

/*
template<class PR> Float<Metric,PR>::Float(Real const& x) : Float<Metric,PR>(x.lower(),x.upper()) { }
template<class PR> Float<Bounded,PR>::Float(Real const& x) : Float<Bounded,PR>(x.lower(),x.upper()) { }
template<class PR> Float<Upper,PR>::Float(Real const& x) : Float<Upper,PR>(x.upper()) { }
template<class PR> Float<Lower,PR>::Float(Real const& x) : Float<Lower,PR>(x.lower()) { }
template<class PR> Float<Approximate,PR>::Float(Real const& x) : Float<Approximate,PR>(x.approx()) { }
*/

template<> Float<Metric,Precision64>::Float(Real const& x) : Float<Metric,Precision64>(x.approx().raw(),max(sub_up(x.upper().raw(),x.approx().raw()),sub_up(x.approx().raw(),x.lower().raw()))) { }
template<> Float<Bounded,Precision64>::Float(Real const& x) : Float<Bounded,Precision64>(x.lower(),x.upper()) { }
template<> Float<Upper,Precision64>::Float(Real const& x) : Float<Upper,Precision64>(x.upper()) { }
template<> Float<Lower,Precision64>::Float(Real const& x) : Float<Lower,Precision64>(x.lower()) { }
template<> Float<Approximate,Precision64>::Float(Real const& x) : Float<Approximate,Precision64>(x.approx()) { }

Real::Real(std::uint64_t m, Void*) : Real(std::make_shared<RealConstant<Integer>>(m)) { }
Real::Real(std::int64_t n, Void*) : Real(std::make_shared<RealConstant<Integer>>(n)) { }

Real::Real() : Real(std::make_shared<RealConstant<Integer>>(0)) { }
Real::Real(Integer const& x) : Real(std::make_shared<RealConstant<Integer>>(x)) { }
Real::Real(Rational const& x) : Real(std::make_shared<RealConstant<Rational>>(x)) { }
Real::Real(ExactFloat64 x) : Real(std::make_shared<RealConstant<ExactFloat64>>(x)) { }

Real add(Real x1, Real x2) { return make_real(Add(),x1,x2); }
Real sub(Real x1, Real x2) { return make_real(Sub(),x1,x2); }
Real mul(Real x1, Real x2) { return make_real(Mul(),x1,x2); }
Real div(Real x1, Real x2) { return make_real(Div(),x1,x2); }
Real pow(Real x1, Nat m2) { return make_real(Pow(),x1,Int(m2)); }
Real pow(Real x1, Int n2) { return make_real(Pow(),x1,n2); }
Real pos(Real x) { return make_real(Pos(),x); }
Real neg(Real x) { return make_real(Neg(),x); }
Real sqr(Real x) { return make_real(Sqr(),x); }
Real rec(Real x) { return make_real(Rec(),x); }
Real sqrt(Real x) { return make_real(Sqrt(),x); }
Real exp(Real x) { return make_real(Exp(),x); }
Real log(Real x) { return make_real(Log(),x); }
Real sin(Real x) { return make_real(Sin(),x); }
Real cos(Real x) { return make_real(Cos(),x); }
Real tan(Real x) { return make_real(Tan(),x); }
Real atan(Real x) { return make_real(Atan(),x); }

PositiveReal abs(Real x) { return PositiveReal(make_real(Abs(),x)); }
Real max(Real x1, Real x2) { return make_real(Max(),x1,x2); }
Real min(Real x1, Real x2) { return make_real(Min(),x1,x2); }

ErrorFloat64 mag(Real x) { return mag(static_cast<BoundedFloat64>(x)); }

Real operator+(Real x) { return make_real(Pos(),x); }
Real operator-(Real x) { return make_real(Neg(),x); }
Real operator+(Real x1, Real x2) { return make_real(Add(),x1,x2); }
Real operator-(Real x1, Real x2) { return make_real(Sub(),x1,x2); }
Real operator*(Real x1, Real x2) { return make_real(Mul(),x1,x2); }
Real operator/(Real x1, Real x2) { return make_real(Div(),x1,x2); }
Real& operator+=(Real& x1, Real x2) { return x1=make_real(Add(),x1,x2); }
Real& operator-=(Real& x1, Real x2) { return x1=make_real(Sub(),x1,x2); }
Real& operator*=(Real& x1, Real x2) { return x1=make_real(Mul(),x1,x2); }
Real& operator/=(Real& x1, Real x2) { return x1=make_real(Div(),x1,x2); }

OutputStream& operator<<(OutputStream& os, Real const& x) { return x._ptr->_write(os); }

Bool same(Real x1, Real x2) {
    return same(BoundedFloat64(x1),BoundedFloat64(x2));
}

NegSierpinski eq(Real x1, Real x2) { return BoundedFloat64(x1)==BoundedFloat64(x2); }
Kleenean lt(Real x1, Real x2) { return BoundedFloat64(x1)< BoundedFloat64(x2); }

PositiveReal dist(Real x1, Real x2) { return abs(sub(x1,x2)); }

template<class O, class... ARGS> struct LogicalWrapper;

template<class O> struct LogicalWrapper<O,Real,Real> : virtual LogicalInterface, ExpressionTemplate<O,Real,Real> {
    LogicalWrapper(O o, Real a1, Real a2)
        : ExpressionTemplate<O,Real,Real>(o,a1,a2) { }
    virtual LogicalValue _check(Effort e) const;
    virtual OutputStream& _write(OutputStream& os) const {
        return os << static_cast<ExpressionTemplate<O,Real,Real> const&>(*this); }
};

template<class O> LogicalValue LogicalWrapper<O,Real,Real>::_check(Effort e) const {
    if(e==0u) { Precision64 p; return static_cast<LogicalValue>(this->_op(this->_arg1(p),this->_arg2(p))); }
    else { PrecisionMP p(e*64); return static_cast<LogicalValue>(this->_op(this->_arg1(p),this->_arg2(p))); }
}

template<class P, class O, class... ARGS> Logical<P> make_logical(O op, ARGS ...args) {
    return Logical<P>(std::make_shared<LogicalWrapper<O,ARGS...>>(op,args...));
}


Falsifyable operator==(Real x1, Real x2) { return make_logical<EffectiveLower>(Equal(),x1,x2); }
Verifyable operator!=(Real x1, Real x2) { return make_logical<EffectiveUpper>(Unequal(),x1,x2); }
Quasidecidable operator< (Real x1, Real x2) { return make_logical<Effective>(Less(),x1,x2); }
Quasidecidable operator> (Real x1, Real x2) { return make_logical<Effective>(Gtr(),x1,x2); }
Quasidecidable operator<=(Real x1, Real x2) { return make_logical<Effective>(Leq(),x1,x2); }
Quasidecidable operator>=(Real x1, Real x2) { return make_logical<Effective>(Geq(),x1,x2); }

NegSierpinski operator==(Real x1, Int64 n2) { ARIADNE_NOT_IMPLEMENTED; }
Sierpinski operator!=(Real x1, Int64 n2) { ARIADNE_NOT_IMPLEMENTED; }
Kleenean operator< (Real x1, Int64 n2) { ARIADNE_NOT_IMPLEMENTED; }
Kleenean operator> (Real x1, Int64 n2) { ARIADNE_NOT_IMPLEMENTED; }
Kleenean operator<=(Real x1, Int64 n2) { ARIADNE_NOT_IMPLEMENTED; }
Kleenean operator>=(Real x1, Int64 n2) { ARIADNE_NOT_IMPLEMENTED; }

template<> String class_name<Real>() { return "Real"; }
template<> String class_name<PositiveReal>() { return "PositiveReal"; }

const Real pi = Real(3.1415926535897930, 3.141592653589793238, 3.1415926535897936);
const Real infinity = Real(std::numeric_limits<double>::infinity());

BoundedFloat64 Real::operator() (Precision64 pr) const {
    return this->_ptr->_evaluate(pr);
}

BoundedFloatMP Real::operator() (PrecisionMP pr) const {
    return this->_ptr->_evaluate(pr);
}

BoundedFloat64 Real::get(Precision64 pr) const {
    return this->_ptr->_evaluate(pr);
}

BoundedFloatMP Real::get(PrecisionMP pr) const {
    return this->_ptr->_evaluate(pr);
}

BoundedFloatMP Real::evaluate(Accuracy accuracy) const {
    Nat effort=1;
    Nat acc=accuracy.bits();
    PrecisionMP precision(effort*64);
    ErrorFloatMP error_bound(FloatMP(Rational(two_exp(-acc).get_d()),FloatMP::upward,precision));
    ErrorFloatMP error=2u*error_bound;
    BoundedFloatMP res;
    while (!(error.raw()<error_bound.raw())) {
        res=(*this)(precision);
        error=res.error();
        effort+=1;
        precision=PrecisionMP(effort*64);
    }
    return res;
}




LowerReal::LowerReal(Real r) : _ptr(r._ptr) {
}

LowerFloat64 LowerReal::operator() (Precision64 pr) const {
    return this->_ptr->_evaluate(pr);
}

LowerFloatMP LowerReal::operator() (PrecisionMP pr) const {
    return this->_ptr->_evaluate(pr);
}

LowerFloat64 LowerReal::get(Precision64 pr) const {
    return this->_ptr->_evaluate(pr);
}

LowerFloatMP LowerReal::get(PrecisionMP pr) const {
    return this->_ptr->_evaluate(pr);
}

UpperReal::UpperReal(Real r) : _ptr(r._ptr) {
}

UpperFloat64 UpperReal::operator() (Precision64 pr) const {
    return this->_ptr->_evaluate(pr);
}

UpperFloatMP UpperReal::operator() (PrecisionMP pr) const {
    return this->_ptr->_evaluate(pr);
}

UpperFloat64 UpperReal::get(Precision64 pr) const {
    return this->_ptr->_evaluate(pr);
}

UpperFloatMP UpperReal::get(PrecisionMP pr) const {
    return this->_ptr->_evaluate(pr);
}

inline Real const& cast_real(LowerReal const& lr) { return reinterpret_cast<Real const&>(lr); }
inline Real const& cast_real(UpperReal const& ur) { return reinterpret_cast<Real const&>(ur); }
inline Real const& make_signed(PositiveReal const& pr) { return pr; }
inline PositiveReal const& cast_positive(Real const& pr) { return static_cast<PositiveReal const&>(pr); }
inline LowerReal const& make_lower(Real const& r) { return reinterpret_cast<LowerReal const&>(r); }
inline UpperReal const& make_upper(Real const& r) { return reinterpret_cast<UpperReal const&>(r); }

LowerReal max(LowerReal lr1, LowerReal lr2) { return make_lower(max(cast_real(lr1),cast_real(lr2))); }
LowerReal min(LowerReal lr1, LowerReal lr2) { return make_lower(min(cast_real(lr1),cast_real(lr2))); }
Real min(LowerReal lr1, Real r2) { return min(cast_real(lr1),r2); }
Real min(Real r1, LowerReal lr2) { return min(r1,cast_real(lr2)); }

UpperReal max(UpperReal ur1, UpperReal ur2) { return make_upper(max(cast_real(ur1),cast_real(ur2))); }
Real max(UpperReal ur1, Real r2) { return max(cast_real(ur1),r2); }
Real max(Real r1, UpperReal ur2) { return max(r1,cast_real(ur2)); }
UpperReal min(UpperReal ur1, UpperReal ur2) { return make_upper(min(cast_real(ur1),cast_real(ur2))); }

LowerReal neg(UpperReal ur) { return make_lower(neg(cast_real(ur))); }
UpperReal neg(LowerReal lr) { return make_upper(neg(cast_real(lr))); }
LowerReal add(LowerReal lr1, LowerReal lr2) { return make_lower(add(cast_real(lr1),cast_real(lr2))); }
UpperReal add(UpperReal ur1, UpperReal ur2) { return make_upper(add(cast_real(ur1),cast_real(ur2))); }
LowerReal add(LowerReal lr1, UpperReal ur2) { return make_lower(add(cast_real(lr1),cast_real(ur2))); }
UpperReal add(UpperReal ur1, LowerReal lr2) { return make_upper(add(cast_real(ur1),cast_real(lr2))); }

PositiveBoundedFloat64 PositiveReal::get(Precision64 pr) const {
    return PositiveBoundedFloat64(this->_ptr->_evaluate(pr));
}

PositiveBoundedFloatMP PositiveReal::get(PrecisionMP pr) const {
    return PositiveBoundedFloatMP(this->_ptr->_evaluate(pr));
}

PositiveReal max(PositiveReal pr1, PositiveReal pr2) { return cast_positive(max(make_signed(pr1),make_signed(pr2))); }
PositiveReal min(PositiveReal pr1, PositiveReal pr2) { return cast_positive(min(make_signed(pr1),make_signed(pr2))); }
PositiveReal rec(PositiveReal pr) { return cast_positive(rec(make_signed(pr))); }
PositiveReal add(PositiveReal pr1, PositiveReal pr2) { return cast_positive(add(make_signed(pr1),make_signed(pr2))); }
PositiveReal mul(PositiveReal pr1, PositiveReal pr2) { return cast_positive(mul(make_signed(pr1),make_signed(pr2))); }
PositiveReal div(PositiveReal pr1, PositiveReal pr2) { return cast_positive(div(make_signed(pr1),make_signed(pr2))); }


PositiveLowerFloat64 PositiveLowerReal::get(Precision64 pr) const {
    return PositiveLowerFloat64(this->_ptr->_evaluate(pr));
}

PositiveLowerFloatMP PositiveLowerReal::get(PrecisionMP pr) const {
    return PositiveLowerFloatMP(this->_ptr->_evaluate(pr));
}

PositiveUpperFloat64 PositiveUpperReal::get(Precision64 pr) const {
    return PositiveUpperFloat64(this->_ptr->_evaluate(pr));
}

PositiveUpperFloatMP PositiveUpperReal::get(PrecisionMP pr) const {
    return PositiveUpperFloatMP(this->_ptr->_evaluate(pr));
}

PositiveUpperReal rec(PositiveLowerReal plr) { return cast_positive(rec(cast_real(plr))); }
PositiveLowerReal rec(PositiveUpperReal pur) { return cast_positive(rec(cast_real(pur))); }
PositiveLowerReal add(PositiveLowerReal plr1, PositiveLowerReal plr2) { return cast_positive(add(cast_real(plr1),cast_real(plr2))); }
PositiveUpperReal add(PositiveUpperReal pur1, PositiveUpperReal pur2) { return cast_positive(add(cast_real(pur1),cast_real(pur2))); }
PositiveLowerReal mul(PositiveLowerReal plr1, PositiveLowerReal plr2) { return cast_positive(mul(cast_real(plr1),cast_real(plr2))); }
PositiveUpperReal mul(PositiveUpperReal pur1, PositiveUpperReal pur2) { return cast_positive(mul(cast_real(pur1),cast_real(pur2))); }
PositiveLowerReal div(PositiveLowerReal plr1, PositiveUpperReal pur2) { return cast_positive(div(cast_real(plr1),cast_real(pur2))); }
PositiveUpperReal div(PositiveUpperReal pur1, PositiveLowerReal plr2) { return cast_positive(div(cast_real(pur1),cast_real(plr2))); }

} // namespace Ariadne
=======
/***************************************************************************
 *            real.cc
 *
 *  Copyright 2008-10  Pieter Collins
 *
 ****************************************************************************/

/*
 *  This program is free software; you can redistribute it and/or modify
 *  it under the terms of the GNU General Public License as published by
 *  the Free Software Foundation; either version 2 of the License, or
 *  (at your option) any later version.
 *
 *  This program is distributed in the hope that it will be useful,
 *  but WITHOUT ANY WARRANTY; without even the implied warranty of
 *  MERCHANTABILITY or FITNESS FOR A PARTICULAR PURPOSE.  See the
 *  GNU Library General Public License for more details.
 *
 *  You should have received a copy of the GNU General Public License
 *  along with this program; if not, write to the Free Software
 *  Foundation, Inc., 59 Temple Place - Suite 330, Boston, MA 02111-1307, USA.
 */

#include "utility/standard.h"

#include <iostream>
#include <sstream>
#include <iomanip>
#include <cassert>
#include <limits>



#include "config.h"
#include "numeric/real.h"
#include "expression/operators.h"

#include "numeric/float.h"
#include "numeric/float-approximate.h"
#include "numeric/float-validated.h"
#include "numeric/float-exact.h"

namespace Ariadne {

namespace{
static const double _pi_up=3.1415926535897936;
static const double _pi_approx=3.1415926535897931;
static const double _pi_down=3.1415926535897931;
static const double _infinity=std::numeric_limits<double>::infinity();
}

class RealInterface {
  public:
    virtual ~RealInterface() { }
    virtual operator ApproximateFloat () const = 0;
    virtual operator ValidatedFloat () const = 0;
    virtual Void write(OutputStream& os) const = 0;
};

class RealBody : public RealInterface {
  private:
    ValidatedFloat _ivl;
    ApproximateFloat _flt;
  protected:
    RealBody(const ValidatedFloat& ivl, const ApproximateFloat& flt) : _ivl(ivl), _flt(flt) {
        ARIADNE_ASSERT((ivl.lower_value()<=flt.value()) && (flt.value()<=ivl.upper_value())); }
    RealBody(const ValidatedFloat& ivl) : _ivl(ivl), _flt(midpoint(ivl)) { }
  public:
    virtual operator ApproximateFloat () const final { return _flt; }
    virtual operator ValidatedFloat () const final { return _ivl; }
    virtual Void write(OutputStream& os) const = 0;
};

class RealConstant
    : public RealBody
{
    String _name;
  public:
    RealConstant(const String& name, double lower, double nearest, double upper)
        : RealBody(ValidatedFloat(lower,upper),ApproximateFloat(nearest)), _name(name) { }
    RealConstant(const String& name, ValidatedFloat bounds, ApproximateFloat approx) : RealBody(bounds,approx), _name(name) { }
    RealConstant(const String& name, ValidatedFloat bounds) : RealBody(bounds), _name(name) { }
    virtual Void write(OutputStream& os) const final { os << _name; }
};

class IntervalReal
    : public RealBody
{
  public:
    IntervalReal(double l, double u) : RealBody(ValidatedFloat(l,u),ApproximateFloat((l+u)/2)) { }
    IntervalReal(double l, double x, double u) : RealBody(ValidatedFloat(l,u),ApproximateFloat(x)) { }
    virtual Void write(OutputStream& os) const final { os << this->operator ValidatedFloat(); }
};

class IntegerReal
    : public RealBody
{
    Integer _value;
  public:
    IntegerReal(const Integer& z) : RealBody(ValidatedFloat(z),ApproximateFloat(midpoint(ValidatedFloat(z)))), _value(z) { }
    virtual Void write(OutputStream& os) const final { os << _value; }
};

#ifdef HAVE_GMPXX_H
class RationalReal
    : public RealBody
{
    Rational _value;
  public:
    RationalReal(const Rational& q) : RealBody(ValidatedFloat(q),ApproximateFloat(q)), _value(q) { }
    virtual Void write(OutputStream& os) const final { os << _value; }
};
#endif // HAVE_GMPXX_H

class DecimalReal
    : public RealBody
{
    Decimal _value;
  public:
    DecimalReal(const Decimal& d) : RealBody(ValidatedFloat(d),ApproximateFloat(d)), _value(d) { }
    virtual Void write(OutputStream& os) const final { os << _value; }
};

class DyadicReal
    : public RealBody
{
    Dyadic _value;
  public:
    DyadicReal(const Dyadic& x) : RealBody(ValidatedFloat(x),ApproximateFloat(x)), _value(x) { }
    virtual Void write(OutputStream& os) const final { os << _value; }
};

class ExactFloatReal
    : public RealBody
{
    ExactFloat _value;
  public:
    ExactFloatReal(double x) : ExactFloatReal(ExactFloat(x)) { }
    ExactFloatReal(const ExactFloat& x) : RealBody(ValidatedFloat(x),ApproximateFloat(x)), _value(x) { }
    virtual Void write(OutputStream& os) const final { os << _value; }
};

// Needed for rec
static inline ApproximateFloat operator/(int n, ApproximateFloat x) { return ApproximateFloat(n)/x; }
static inline ValidatedFloat operator/(int n, ValidatedFloat x) { return ExactFloat(n)/x; }

class UnaryReal
    : public RealBody
{
    Operator _op; Real _arg;
  public:
    UnaryReal(Operator op, const Real& arg)
        : RealBody(compute(op,ValidatedFloat(arg)),compute(op,ApproximateFloat(arg))), _op(op), _arg(arg) { }
    virtual Void write(OutputStream& os) const final { os << _op << "(" << _arg << ")"; }
};

class BinaryReal
    : public RealBody
{
    Operator _op; Real _arg1; Real _arg2;
  public:
    BinaryReal(Operator op, const Real& arg1, const Real& arg2)
        : RealBody(compute(op,ValidatedFloat(arg1),ValidatedFloat(arg2)),compute(op,ApproximateFloat(arg1),ApproximateFloat(arg2)))
        , _op(op), _arg1(arg1), _arg2(arg2) { }
    virtual Void write(OutputStream& os) const final { os << _op << "(" << _arg1 << "," << _arg2 << ")"; }
};

Real::Real(RealInterface* raw_ptr) : _ptr(raw_ptr) { }

Real::~Real() { }
Real::Real() : _ptr(new IntegerReal(0)) { }
Real::Real(double l, double u) : _ptr(new IntervalReal(l,u)) { }
Real::Real(double l, double x, double u) : _ptr(new IntervalReal(l,x,u)) { }

Real::Real(unsigned int m) : _ptr(new IntegerReal(m)) { }
Real::Real(int n) : _ptr(new IntegerReal(n)) { }
Real::Real(double x) : _ptr(new ExactFloatReal(x)) { }
Real::Real(const Dyadic& d) : _ptr(new DyadicReal(d)) { }
Real::Real(const Decimal& d) : _ptr(new DecimalReal(d)) { }
#ifdef HAVE_GMPXX_H
Real::Real(const Integer& z) : _ptr(new IntegerReal(z)) { }
Real::Real(const Rational& q) : _ptr(new RationalReal(q)) { }
#endif // HAVE_GMPXX_H
Real::Real(const ExactFloat& x) : _ptr(new ExactFloatReal(x)) { }

Real::Real(const Real& x) : _ptr(x._ptr) { }
Real& Real::operator=(const Real& x) { this->_ptr=x._ptr; return *this; }
double Real::get_d() const { return this->_ptr->operator ApproximateFloat().get_d(); }

Real::operator UpperFloat() const { return (this->_ptr->operator ValidatedFloat()).upper(); }
Real::operator ValidatedFloat() const { return this->_ptr->operator ValidatedFloat(); }
Real::operator ApproximateFloat() const { return this->_ptr->operator ApproximateFloat(); }

ApproximateFloat::ApproximateFloat(const Real& x) : ApproximateFloat(x._ptr->operator ApproximateFloat()) { }
LowerFloat::LowerFloat(const Real& x) : LowerFloat(ValidatedFloat(x)) { }
UpperFloat::UpperFloat(const Real& x) : UpperFloat(ValidatedFloat(x)) { }
ValidatedFloat::ValidatedFloat(const Real& x) : ValidatedFloat(x._ptr->operator ValidatedFloat()) { }

ExactInterval::ExactInterval(const Real& x) : ExactInterval(ValidatedFloat(x)) { }

Real _make_real(const ExactInterval& ivl) { return Real(ivl.lower().get_d(),ivl.upper().get_d()); }

Real operator+(const Real& x) { return Real(new UnaryReal(POS,x)); }
Real operator-(const Real& x) { return Real(new UnaryReal(NEG,x)); }
Real operator+(const Real& x, const Real& y) { return Real(new BinaryReal(ADD,x,y)); }
Real operator-(const Real& x, const Real& y) { return Real(new BinaryReal(SUB,x,y)); }
Real operator*(const Real& x, const Real& y) { return Real(new BinaryReal(MUL,x,y)); }
Real operator/(const Real& x, const Real& y) { return Real(new BinaryReal(DIV,x,y)); }

Float mag(const Real& x) { ARIADNE_NOT_IMPLEMENTED; }

const Real pi=Real(new RealConstant("pi",_pi_down,_pi_approx,_pi_up));
const Real infinity=Real(new RealConstant("inf",inf,inf,inf));

Real abs(const Real& x) { return Real(new UnaryReal(ABS,x)); }
Real pos(const Real& x) { return Real(new UnaryReal(POS,x)); }
Real neg(const Real& x) { return Real(new UnaryReal(NEG,x)); }
Real sqr(const Real& x) { return Real(new UnaryReal(SQR,x)); }
Real rec(const Real& x) { return Real(new UnaryReal(REC,x)); }
Real add(const Real& x, const Real& y) { return Real(new BinaryReal(ADD,x,y)); }
Real sub(const Real& x, const Real& y) { return Real(new BinaryReal(SUB,x,y)); }
Real mul(const Real& x, const Real& y) { return Real(new BinaryReal(MUL,x,y)); }
Real div(const Real& x, const Real& y) { return Real(new BinaryReal(DIV,x,y)); }
Real pow(const Real& x, uint m) { return Real(new BinaryReal(POW,x,m)); }
Real pow(const Real& x, int n) { return Real(new BinaryReal(POW,x,n)); }
Real sqrt(const Real& x) { return Real(new UnaryReal(SQRT,x)); }
Real exp(const Real& x) { return Real(new UnaryReal(EXP,x)); }
Real log(const Real& x) { return Real(new UnaryReal(LOG,x)); }
Real sin(const Real& x) { return Real(new UnaryReal(SIN,x)); }
Real cos(const Real& x) { return Real(new UnaryReal(COS,x)); }
Real tan(const Real& x) { return Real(new UnaryReal(TAN,x)); }
Real asin(const Real& x) { return Real(new UnaryReal(ASIN,x)); }
Real acos(const Real& x) { return Real(new UnaryReal(ACOS,x)); }
Real atan(const Real& x) { return Real(new UnaryReal(ATAN,x)); }



std::ostream& operator<<(std::ostream& os, const Real& x)
{
    x._ptr->write(os);
    return os;

}




} // namespace Ariadne

>>>>>>> dee10e8e
<|MERGE_RESOLUTION|>--- conflicted
+++ resolved
@@ -1,648 +1,396 @@
-<<<<<<< HEAD
-/***************************************************************************
- *            real.cc
- *
- *  Copyright 2013-14  Pieter Collins
- *
- ****************************************************************************/
-
-/*
- *  This program is free software; you can redistribute it and/or modify
- *  it under the terms of the GNU General Public License as published by
- *  the Free Software Foundation; either version 2 of the License, or
- *  (at your option) any later version.
- *
- *  This program is distributed in the hope that it will be useful,
- *  but WITHOUT ANY WARRANTY; without even the implied warranty of
- *  MERCHANTABILITY or FITNESS FOR A PARTICULAR PURPOSE.  See the
- *  GNU Library General Public License for more details.
- *
- *  You should have received a copy of the GNU General Public License
- *  along with this program; if not, write to the Free Software
- *  Foundation, Inc., 59 Temple Place - Suite 330, Boston, MA 02111-1307, USA.
- */
-
-/*! \file real.cc
- *  \brief
- */
-
-#include "utility/module.h"
-#include "numeric/operators.h"
-#include "expression/templates.h"
-
-#include "real.h"
-#include "logical.h"
-#include "integer.h"
-#include "rational.h"
-
-#include "dyadic.h"
-#include "decimal.h"
-
-#include "float.h"
-
-#include "number_wrapper.h"
-
-namespace Ariadne {
-
-TwoExp Accuracy::error() const {
-    return TwoExp(-(Int)this->bits());
-}
-
-typedef Real::Interface RealInterface;
-
-struct Real::Interface {
-  public:
-    virtual ~Interface() = default;
-    virtual BoundedFloat64 _value() const = 0;
-    virtual BoundedFloat64 _evaluate(Precision64) const = 0;
-    virtual BoundedFloatMP _evaluate(PrecisionMP) const = 0;
-  public:
-    virtual OutputStream& _write(OutputStream& os) const = 0;
-};
-
-template<class O, class... AS> struct RealWrapper;
-
-template<class O, class A> struct RealWrapper<O,A> : virtual RealInterface, ExpressionTemplate<O,A>, BoundedFloat64 {
-    RealWrapper(O o, A a) : ExpressionTemplate<O,A>(o,a)
-        , BoundedFloat64(static_cast<ExpressionTemplate<O,A>const&>(*this).operator BoundedFloat64()) { }
-    virtual BoundedFloat64 _value() const { return static_cast<BoundedFloat64 const&>(*this); }
-    virtual BoundedFloat64 _evaluate(Precision64 pr) const {  return static_cast<BoundedFloat64>(*this); }
-    virtual BoundedFloatMP _evaluate(PrecisionMP pr) const {  return this->_op(this->_arg.get(pr)); }
-    virtual OutputStream& _write(OutputStream& os) const { return os << static_cast<ExpressionTemplate<O,A> const&>(*this); }
-};
-
-template<class O, class A1, class A2> struct RealWrapper<O,A1,A2> : virtual RealInterface, ExpressionTemplate<O,A1,A2>, BoundedFloat64 {
-    RealWrapper(O o, A1 a1, A2 a2) : ExpressionTemplate<O,A1,A2>(o,a1,a2)
-        , BoundedFloat64(static_cast<ExpressionTemplate<O,A1,A2>const&>(*this).operator BoundedFloat64()) { }
-    virtual BoundedFloat64 _value() const { return static_cast<BoundedFloat64 const&>(*this); }
-    virtual BoundedFloat64 _evaluate(Precision64 pr) const {  return static_cast<BoundedFloat64>(*this); }
-    virtual BoundedFloatMP _evaluate(PrecisionMP pr) const {  return this->_op(this->_arg1.get(pr),this->_arg2.get(pr)); }
-    virtual OutputStream& _write(OutputStream& os) const { return os << static_cast<ExpressionTemplate<O,A1,A2> const&>(*this); }
-};
-
-template<class A, class N> struct RealWrapper<Pow,A,N> : virtual RealInterface, ExpressionTemplate<Pow,A,N>, BoundedFloat64 {
-    RealWrapper(Pow o, A a, N n) : ExpressionTemplate<Pow,A,N>(o,a,n)
-        , BoundedFloat64(static_cast<ExpressionTemplate<Pow,A,N>const&>(*this).operator BoundedFloat64()) { }
-    virtual BoundedFloat64 _value() const { return static_cast<BoundedFloat64 const&>(*this); }
-    virtual BoundedFloat64 _evaluate(Precision64 pr) const {  return static_cast<BoundedFloat64>(*this); }
-    virtual BoundedFloatMP _evaluate(PrecisionMP pr) const {  return this->_op(this->_arg.get(pr),this->_n); }
-    virtual OutputStream& _write(OutputStream& os) const { return os << static_cast<ExpressionTemplate<Pow,A,N> const&>(*this); }
-};
-
-template<class X> struct RealConstant : RealInterface, BoundedFloat64 {
-    X _c;
-  public:
-    RealConstant(X const& x) : BoundedFloat64(x), _c(x) { }
-    virtual BoundedFloat64 _value() const { return static_cast<BoundedFloat64 const&>(*this); }
-    virtual BoundedFloat64 _evaluate(Precision64 pr) const { return static_cast<BoundedFloat64>(*this); }
-    virtual BoundedFloatMP _evaluate(PrecisionMP pr) const { return BoundedFloatMP(this->_c,pr); }
-    virtual OutputStream& _write(OutputStream& os) const { return os << this->_c; }
-};
-
-template<> struct RealConstant<Integer> : RealInterface, BoundedFloat64 {
-    typedef Integer X;
-    X _c;
-  public:
-    RealConstant(X const& x) : BoundedFloat64(x), _c(x) { }
-    virtual BoundedFloat64 _value() const { return static_cast<BoundedFloat64 const&>(*this); }
-    virtual BoundedFloat64 _evaluate(Precision64 pr) const { return static_cast<BoundedFloat64>(*this); }
-    virtual BoundedFloatMP _evaluate(PrecisionMP pr) const { return BoundedFloatMP(this->_c,pr); }
-    virtual OutputStream& _write(OutputStream& os) const { return os << this->_c; }
-};
-
-template<> struct RealConstant<BoundedFloat64> : RealInterface, BoundedFloat64 {
-    typedef BoundedFloat64 X;
-  public:
-    RealConstant(X const& x) : BoundedFloat64(x) { }
-    virtual BoundedFloat64 _value() const { return static_cast<BoundedFloat64 const&>(*this); }
-    virtual BoundedFloat64 _evaluate(Precision64 pr) const { return static_cast<BoundedFloat64>(*this); }
-    virtual BoundedFloatMP _evaluate(PrecisionMP pr) const { ARIADNE_NOT_IMPLEMENTED; }
-    virtual OutputStream& _write(OutputStream& os) const { return os << static_cast<BoundedFloat64 const&>(*this); }
-};
-
-template<class O, class... A> inline Real make_real(O o, A... a) {
-    return Real(std::make_shared<RealWrapper<O,A...>>(o,a...));
-}
-
-inline Real::Real(SharedPointer<RealInterface> p) : _ptr(p) { }
-
-
-// FIXME: Is this necessary?
-Real::Real(double l, double a, double u)
-    : Real(std::make_shared<RealConstant<BoundedFloat64>>(BoundedFloat64(l,u)))
-{
-}
-
-// FIXME: Is this necessary?
-Real::Real(double x)
-    : Real(std::make_shared<RealConstant<BoundedFloat64>>(BoundedFloat64(x)))
-{
-}
-
-Real::Real(Dyadic const& d) : Real(Rational(d)) { }
-Real::Real(Decimal const& d) : Real(Rational(d)) { }
-
-UpperFloat64 Real::upper() const { return this->_ptr->_value(); }
-LowerFloat64 Real::lower() const { return this->_ptr->_value(); }
-ApproximateFloat64 Real::approx() const { return this->_ptr->_value(); }
-
-double Real::get_d() const { return this->approx().get_d(); }
-
-/*
-template<class PR> Float<Metric,PR>::Float(Real const& x) : Float<Metric,PR>(x.lower(),x.upper()) { }
-template<class PR> Float<Bounded,PR>::Float(Real const& x) : Float<Bounded,PR>(x.lower(),x.upper()) { }
-template<class PR> Float<Upper,PR>::Float(Real const& x) : Float<Upper,PR>(x.upper()) { }
-template<class PR> Float<Lower,PR>::Float(Real const& x) : Float<Lower,PR>(x.lower()) { }
-template<class PR> Float<Approximate,PR>::Float(Real const& x) : Float<Approximate,PR>(x.approx()) { }
-*/
-
-template<> Float<Metric,Precision64>::Float(Real const& x) : Float<Metric,Precision64>(x.approx().raw(),max(sub_up(x.upper().raw(),x.approx().raw()),sub_up(x.approx().raw(),x.lower().raw()))) { }
-template<> Float<Bounded,Precision64>::Float(Real const& x) : Float<Bounded,Precision64>(x.lower(),x.upper()) { }
-template<> Float<Upper,Precision64>::Float(Real const& x) : Float<Upper,Precision64>(x.upper()) { }
-template<> Float<Lower,Precision64>::Float(Real const& x) : Float<Lower,Precision64>(x.lower()) { }
-template<> Float<Approximate,Precision64>::Float(Real const& x) : Float<Approximate,Precision64>(x.approx()) { }
-
-Real::Real(std::uint64_t m, Void*) : Real(std::make_shared<RealConstant<Integer>>(m)) { }
-Real::Real(std::int64_t n, Void*) : Real(std::make_shared<RealConstant<Integer>>(n)) { }
-
-Real::Real() : Real(std::make_shared<RealConstant<Integer>>(0)) { }
-Real::Real(Integer const& x) : Real(std::make_shared<RealConstant<Integer>>(x)) { }
-Real::Real(Rational const& x) : Real(std::make_shared<RealConstant<Rational>>(x)) { }
-Real::Real(ExactFloat64 x) : Real(std::make_shared<RealConstant<ExactFloat64>>(x)) { }
-
-Real add(Real x1, Real x2) { return make_real(Add(),x1,x2); }
-Real sub(Real x1, Real x2) { return make_real(Sub(),x1,x2); }
-Real mul(Real x1, Real x2) { return make_real(Mul(),x1,x2); }
-Real div(Real x1, Real x2) { return make_real(Div(),x1,x2); }
-Real pow(Real x1, Nat m2) { return make_real(Pow(),x1,Int(m2)); }
-Real pow(Real x1, Int n2) { return make_real(Pow(),x1,n2); }
-Real pos(Real x) { return make_real(Pos(),x); }
-Real neg(Real x) { return make_real(Neg(),x); }
-Real sqr(Real x) { return make_real(Sqr(),x); }
-Real rec(Real x) { return make_real(Rec(),x); }
-Real sqrt(Real x) { return make_real(Sqrt(),x); }
-Real exp(Real x) { return make_real(Exp(),x); }
-Real log(Real x) { return make_real(Log(),x); }
-Real sin(Real x) { return make_real(Sin(),x); }
-Real cos(Real x) { return make_real(Cos(),x); }
-Real tan(Real x) { return make_real(Tan(),x); }
-Real atan(Real x) { return make_real(Atan(),x); }
-
-PositiveReal abs(Real x) { return PositiveReal(make_real(Abs(),x)); }
-Real max(Real x1, Real x2) { return make_real(Max(),x1,x2); }
-Real min(Real x1, Real x2) { return make_real(Min(),x1,x2); }
-
-ErrorFloat64 mag(Real x) { return mag(static_cast<BoundedFloat64>(x)); }
-
-Real operator+(Real x) { return make_real(Pos(),x); }
-Real operator-(Real x) { return make_real(Neg(),x); }
-Real operator+(Real x1, Real x2) { return make_real(Add(),x1,x2); }
-Real operator-(Real x1, Real x2) { return make_real(Sub(),x1,x2); }
-Real operator*(Real x1, Real x2) { return make_real(Mul(),x1,x2); }
-Real operator/(Real x1, Real x2) { return make_real(Div(),x1,x2); }
-Real& operator+=(Real& x1, Real x2) { return x1=make_real(Add(),x1,x2); }
-Real& operator-=(Real& x1, Real x2) { return x1=make_real(Sub(),x1,x2); }
-Real& operator*=(Real& x1, Real x2) { return x1=make_real(Mul(),x1,x2); }
-Real& operator/=(Real& x1, Real x2) { return x1=make_real(Div(),x1,x2); }
-
-OutputStream& operator<<(OutputStream& os, Real const& x) { return x._ptr->_write(os); }
-
-Bool same(Real x1, Real x2) {
-    return same(BoundedFloat64(x1),BoundedFloat64(x2));
-}
-
-NegSierpinski eq(Real x1, Real x2) { return BoundedFloat64(x1)==BoundedFloat64(x2); }
-Kleenean lt(Real x1, Real x2) { return BoundedFloat64(x1)< BoundedFloat64(x2); }
-
-PositiveReal dist(Real x1, Real x2) { return abs(sub(x1,x2)); }
-
-template<class O, class... ARGS> struct LogicalWrapper;
-
-template<class O> struct LogicalWrapper<O,Real,Real> : virtual LogicalInterface, ExpressionTemplate<O,Real,Real> {
-    LogicalWrapper(O o, Real a1, Real a2)
-        : ExpressionTemplate<O,Real,Real>(o,a1,a2) { }
-    virtual LogicalValue _check(Effort e) const;
-    virtual OutputStream& _write(OutputStream& os) const {
-        return os << static_cast<ExpressionTemplate<O,Real,Real> const&>(*this); }
-};
-
-template<class O> LogicalValue LogicalWrapper<O,Real,Real>::_check(Effort e) const {
-    if(e==0u) { Precision64 p; return static_cast<LogicalValue>(this->_op(this->_arg1(p),this->_arg2(p))); }
-    else { PrecisionMP p(e*64); return static_cast<LogicalValue>(this->_op(this->_arg1(p),this->_arg2(p))); }
-}
-
-template<class P, class O, class... ARGS> Logical<P> make_logical(O op, ARGS ...args) {
-    return Logical<P>(std::make_shared<LogicalWrapper<O,ARGS...>>(op,args...));
-}
-
-
-Falsifyable operator==(Real x1, Real x2) { return make_logical<EffectiveLower>(Equal(),x1,x2); }
-Verifyable operator!=(Real x1, Real x2) { return make_logical<EffectiveUpper>(Unequal(),x1,x2); }
-Quasidecidable operator< (Real x1, Real x2) { return make_logical<Effective>(Less(),x1,x2); }
-Quasidecidable operator> (Real x1, Real x2) { return make_logical<Effective>(Gtr(),x1,x2); }
-Quasidecidable operator<=(Real x1, Real x2) { return make_logical<Effective>(Leq(),x1,x2); }
-Quasidecidable operator>=(Real x1, Real x2) { return make_logical<Effective>(Geq(),x1,x2); }
-
-NegSierpinski operator==(Real x1, Int64 n2) { ARIADNE_NOT_IMPLEMENTED; }
-Sierpinski operator!=(Real x1, Int64 n2) { ARIADNE_NOT_IMPLEMENTED; }
-Kleenean operator< (Real x1, Int64 n2) { ARIADNE_NOT_IMPLEMENTED; }
-Kleenean operator> (Real x1, Int64 n2) { ARIADNE_NOT_IMPLEMENTED; }
-Kleenean operator<=(Real x1, Int64 n2) { ARIADNE_NOT_IMPLEMENTED; }
-Kleenean operator>=(Real x1, Int64 n2) { ARIADNE_NOT_IMPLEMENTED; }
-
-template<> String class_name<Real>() { return "Real"; }
-template<> String class_name<PositiveReal>() { return "PositiveReal"; }
-
-const Real pi = Real(3.1415926535897930, 3.141592653589793238, 3.1415926535897936);
-const Real infinity = Real(std::numeric_limits<double>::infinity());
-
-BoundedFloat64 Real::operator() (Precision64 pr) const {
-    return this->_ptr->_evaluate(pr);
-}
-
-BoundedFloatMP Real::operator() (PrecisionMP pr) const {
-    return this->_ptr->_evaluate(pr);
-}
-
-BoundedFloat64 Real::get(Precision64 pr) const {
-    return this->_ptr->_evaluate(pr);
-}
-
-BoundedFloatMP Real::get(PrecisionMP pr) const {
-    return this->_ptr->_evaluate(pr);
-}
-
-BoundedFloatMP Real::evaluate(Accuracy accuracy) const {
-    Nat effort=1;
-    Nat acc=accuracy.bits();
-    PrecisionMP precision(effort*64);
-    ErrorFloatMP error_bound(FloatMP(Rational(two_exp(-acc).get_d()),FloatMP::upward,precision));
-    ErrorFloatMP error=2u*error_bound;
-    BoundedFloatMP res;
-    while (!(error.raw()<error_bound.raw())) {
-        res=(*this)(precision);
-        error=res.error();
-        effort+=1;
-        precision=PrecisionMP(effort*64);
-    }
-    return res;
-}
-
-
-
-
-LowerReal::LowerReal(Real r) : _ptr(r._ptr) {
-}
-
-LowerFloat64 LowerReal::operator() (Precision64 pr) const {
-    return this->_ptr->_evaluate(pr);
-}
-
-LowerFloatMP LowerReal::operator() (PrecisionMP pr) const {
-    return this->_ptr->_evaluate(pr);
-}
-
-LowerFloat64 LowerReal::get(Precision64 pr) const {
-    return this->_ptr->_evaluate(pr);
-}
-
-LowerFloatMP LowerReal::get(PrecisionMP pr) const {
-    return this->_ptr->_evaluate(pr);
-}
-
-UpperReal::UpperReal(Real r) : _ptr(r._ptr) {
-}
-
-UpperFloat64 UpperReal::operator() (Precision64 pr) const {
-    return this->_ptr->_evaluate(pr);
-}
-
-UpperFloatMP UpperReal::operator() (PrecisionMP pr) const {
-    return this->_ptr->_evaluate(pr);
-}
-
-UpperFloat64 UpperReal::get(Precision64 pr) const {
-    return this->_ptr->_evaluate(pr);
-}
-
-UpperFloatMP UpperReal::get(PrecisionMP pr) const {
-    return this->_ptr->_evaluate(pr);
-}
-
-inline Real const& cast_real(LowerReal const& lr) { return reinterpret_cast<Real const&>(lr); }
-inline Real const& cast_real(UpperReal const& ur) { return reinterpret_cast<Real const&>(ur); }
-inline Real const& make_signed(PositiveReal const& pr) { return pr; }
-inline PositiveReal const& cast_positive(Real const& pr) { return static_cast<PositiveReal const&>(pr); }
-inline LowerReal const& make_lower(Real const& r) { return reinterpret_cast<LowerReal const&>(r); }
-inline UpperReal const& make_upper(Real const& r) { return reinterpret_cast<UpperReal const&>(r); }
-
-LowerReal max(LowerReal lr1, LowerReal lr2) { return make_lower(max(cast_real(lr1),cast_real(lr2))); }
-LowerReal min(LowerReal lr1, LowerReal lr2) { return make_lower(min(cast_real(lr1),cast_real(lr2))); }
-Real min(LowerReal lr1, Real r2) { return min(cast_real(lr1),r2); }
-Real min(Real r1, LowerReal lr2) { return min(r1,cast_real(lr2)); }
-
-UpperReal max(UpperReal ur1, UpperReal ur2) { return make_upper(max(cast_real(ur1),cast_real(ur2))); }
-Real max(UpperReal ur1, Real r2) { return max(cast_real(ur1),r2); }
-Real max(Real r1, UpperReal ur2) { return max(r1,cast_real(ur2)); }
-UpperReal min(UpperReal ur1, UpperReal ur2) { return make_upper(min(cast_real(ur1),cast_real(ur2))); }
-
-LowerReal neg(UpperReal ur) { return make_lower(neg(cast_real(ur))); }
-UpperReal neg(LowerReal lr) { return make_upper(neg(cast_real(lr))); }
-LowerReal add(LowerReal lr1, LowerReal lr2) { return make_lower(add(cast_real(lr1),cast_real(lr2))); }
-UpperReal add(UpperReal ur1, UpperReal ur2) { return make_upper(add(cast_real(ur1),cast_real(ur2))); }
-LowerReal add(LowerReal lr1, UpperReal ur2) { return make_lower(add(cast_real(lr1),cast_real(ur2))); }
-UpperReal add(UpperReal ur1, LowerReal lr2) { return make_upper(add(cast_real(ur1),cast_real(lr2))); }
-
-PositiveBoundedFloat64 PositiveReal::get(Precision64 pr) const {
-    return PositiveBoundedFloat64(this->_ptr->_evaluate(pr));
-}
-
-PositiveBoundedFloatMP PositiveReal::get(PrecisionMP pr) const {
-    return PositiveBoundedFloatMP(this->_ptr->_evaluate(pr));
-}
-
-PositiveReal max(PositiveReal pr1, PositiveReal pr2) { return cast_positive(max(make_signed(pr1),make_signed(pr2))); }
-PositiveReal min(PositiveReal pr1, PositiveReal pr2) { return cast_positive(min(make_signed(pr1),make_signed(pr2))); }
-PositiveReal rec(PositiveReal pr) { return cast_positive(rec(make_signed(pr))); }
-PositiveReal add(PositiveReal pr1, PositiveReal pr2) { return cast_positive(add(make_signed(pr1),make_signed(pr2))); }
-PositiveReal mul(PositiveReal pr1, PositiveReal pr2) { return cast_positive(mul(make_signed(pr1),make_signed(pr2))); }
-PositiveReal div(PositiveReal pr1, PositiveReal pr2) { return cast_positive(div(make_signed(pr1),make_signed(pr2))); }
-
-
-PositiveLowerFloat64 PositiveLowerReal::get(Precision64 pr) const {
-    return PositiveLowerFloat64(this->_ptr->_evaluate(pr));
-}
-
-PositiveLowerFloatMP PositiveLowerReal::get(PrecisionMP pr) const {
-    return PositiveLowerFloatMP(this->_ptr->_evaluate(pr));
-}
-
-PositiveUpperFloat64 PositiveUpperReal::get(Precision64 pr) const {
-    return PositiveUpperFloat64(this->_ptr->_evaluate(pr));
-}
-
-PositiveUpperFloatMP PositiveUpperReal::get(PrecisionMP pr) const {
-    return PositiveUpperFloatMP(this->_ptr->_evaluate(pr));
-}
-
-PositiveUpperReal rec(PositiveLowerReal plr) { return cast_positive(rec(cast_real(plr))); }
-PositiveLowerReal rec(PositiveUpperReal pur) { return cast_positive(rec(cast_real(pur))); }
-PositiveLowerReal add(PositiveLowerReal plr1, PositiveLowerReal plr2) { return cast_positive(add(cast_real(plr1),cast_real(plr2))); }
-PositiveUpperReal add(PositiveUpperReal pur1, PositiveUpperReal pur2) { return cast_positive(add(cast_real(pur1),cast_real(pur2))); }
-PositiveLowerReal mul(PositiveLowerReal plr1, PositiveLowerReal plr2) { return cast_positive(mul(cast_real(plr1),cast_real(plr2))); }
-PositiveUpperReal mul(PositiveUpperReal pur1, PositiveUpperReal pur2) { return cast_positive(mul(cast_real(pur1),cast_real(pur2))); }
-PositiveLowerReal div(PositiveLowerReal plr1, PositiveUpperReal pur2) { return cast_positive(div(cast_real(plr1),cast_real(pur2))); }
-PositiveUpperReal div(PositiveUpperReal pur1, PositiveLowerReal plr2) { return cast_positive(div(cast_real(pur1),cast_real(plr2))); }
-
-} // namespace Ariadne
-=======
-/***************************************************************************
- *            real.cc
- *
- *  Copyright 2008-10  Pieter Collins
- *
- ****************************************************************************/
-
-/*
- *  This program is free software; you can redistribute it and/or modify
- *  it under the terms of the GNU General Public License as published by
- *  the Free Software Foundation; either version 2 of the License, or
- *  (at your option) any later version.
- *
- *  This program is distributed in the hope that it will be useful,
- *  but WITHOUT ANY WARRANTY; without even the implied warranty of
- *  MERCHANTABILITY or FITNESS FOR A PARTICULAR PURPOSE.  See the
- *  GNU Library General Public License for more details.
- *
- *  You should have received a copy of the GNU General Public License
- *  along with this program; if not, write to the Free Software
- *  Foundation, Inc., 59 Temple Place - Suite 330, Boston, MA 02111-1307, USA.
- */
-
-#include "utility/standard.h"
-
-#include <iostream>
-#include <sstream>
-#include <iomanip>
-#include <cassert>
-#include <limits>
-
-
-
-#include "config.h"
-#include "numeric/real.h"
-#include "expression/operators.h"
-
-#include "numeric/float.h"
-#include "numeric/float-approximate.h"
-#include "numeric/float-validated.h"
-#include "numeric/float-exact.h"
-
-namespace Ariadne {
-
-namespace{
-static const double _pi_up=3.1415926535897936;
-static const double _pi_approx=3.1415926535897931;
-static const double _pi_down=3.1415926535897931;
-static const double _infinity=std::numeric_limits<double>::infinity();
-}
-
-class RealInterface {
-  public:
-    virtual ~RealInterface() { }
-    virtual operator ApproximateFloat () const = 0;
-    virtual operator ValidatedFloat () const = 0;
-    virtual Void write(OutputStream& os) const = 0;
-};
-
-class RealBody : public RealInterface {
-  private:
-    ValidatedFloat _ivl;
-    ApproximateFloat _flt;
-  protected:
-    RealBody(const ValidatedFloat& ivl, const ApproximateFloat& flt) : _ivl(ivl), _flt(flt) {
-        ARIADNE_ASSERT((ivl.lower_value()<=flt.value()) && (flt.value()<=ivl.upper_value())); }
-    RealBody(const ValidatedFloat& ivl) : _ivl(ivl), _flt(midpoint(ivl)) { }
-  public:
-    virtual operator ApproximateFloat () const final { return _flt; }
-    virtual operator ValidatedFloat () const final { return _ivl; }
-    virtual Void write(OutputStream& os) const = 0;
-};
-
-class RealConstant
-    : public RealBody
-{
-    String _name;
-  public:
-    RealConstant(const String& name, double lower, double nearest, double upper)
-        : RealBody(ValidatedFloat(lower,upper),ApproximateFloat(nearest)), _name(name) { }
-    RealConstant(const String& name, ValidatedFloat bounds, ApproximateFloat approx) : RealBody(bounds,approx), _name(name) { }
-    RealConstant(const String& name, ValidatedFloat bounds) : RealBody(bounds), _name(name) { }
-    virtual Void write(OutputStream& os) const final { os << _name; }
-};
-
-class IntervalReal
-    : public RealBody
-{
-  public:
-    IntervalReal(double l, double u) : RealBody(ValidatedFloat(l,u),ApproximateFloat((l+u)/2)) { }
-    IntervalReal(double l, double x, double u) : RealBody(ValidatedFloat(l,u),ApproximateFloat(x)) { }
-    virtual Void write(OutputStream& os) const final { os << this->operator ValidatedFloat(); }
-};
-
-class IntegerReal
-    : public RealBody
-{
-    Integer _value;
-  public:
-    IntegerReal(const Integer& z) : RealBody(ValidatedFloat(z),ApproximateFloat(midpoint(ValidatedFloat(z)))), _value(z) { }
-    virtual Void write(OutputStream& os) const final { os << _value; }
-};
-
-#ifdef HAVE_GMPXX_H
-class RationalReal
-    : public RealBody
-{
-    Rational _value;
-  public:
-    RationalReal(const Rational& q) : RealBody(ValidatedFloat(q),ApproximateFloat(q)), _value(q) { }
-    virtual Void write(OutputStream& os) const final { os << _value; }
-};
-#endif // HAVE_GMPXX_H
-
-class DecimalReal
-    : public RealBody
-{
-    Decimal _value;
-  public:
-    DecimalReal(const Decimal& d) : RealBody(ValidatedFloat(d),ApproximateFloat(d)), _value(d) { }
-    virtual Void write(OutputStream& os) const final { os << _value; }
-};
-
-class DyadicReal
-    : public RealBody
-{
-    Dyadic _value;
-  public:
-    DyadicReal(const Dyadic& x) : RealBody(ValidatedFloat(x),ApproximateFloat(x)), _value(x) { }
-    virtual Void write(OutputStream& os) const final { os << _value; }
-};
-
-class ExactFloatReal
-    : public RealBody
-{
-    ExactFloat _value;
-  public:
-    ExactFloatReal(double x) : ExactFloatReal(ExactFloat(x)) { }
-    ExactFloatReal(const ExactFloat& x) : RealBody(ValidatedFloat(x),ApproximateFloat(x)), _value(x) { }
-    virtual Void write(OutputStream& os) const final { os << _value; }
-};
-
-// Needed for rec
-static inline ApproximateFloat operator/(int n, ApproximateFloat x) { return ApproximateFloat(n)/x; }
-static inline ValidatedFloat operator/(int n, ValidatedFloat x) { return ExactFloat(n)/x; }
-
-class UnaryReal
-    : public RealBody
-{
-    Operator _op; Real _arg;
-  public:
-    UnaryReal(Operator op, const Real& arg)
-        : RealBody(compute(op,ValidatedFloat(arg)),compute(op,ApproximateFloat(arg))), _op(op), _arg(arg) { }
-    virtual Void write(OutputStream& os) const final { os << _op << "(" << _arg << ")"; }
-};
-
-class BinaryReal
-    : public RealBody
-{
-    Operator _op; Real _arg1; Real _arg2;
-  public:
-    BinaryReal(Operator op, const Real& arg1, const Real& arg2)
-        : RealBody(compute(op,ValidatedFloat(arg1),ValidatedFloat(arg2)),compute(op,ApproximateFloat(arg1),ApproximateFloat(arg2)))
-        , _op(op), _arg1(arg1), _arg2(arg2) { }
-    virtual Void write(OutputStream& os) const final { os << _op << "(" << _arg1 << "," << _arg2 << ")"; }
-};
-
-Real::Real(RealInterface* raw_ptr) : _ptr(raw_ptr) { }
-
-Real::~Real() { }
-Real::Real() : _ptr(new IntegerReal(0)) { }
-Real::Real(double l, double u) : _ptr(new IntervalReal(l,u)) { }
-Real::Real(double l, double x, double u) : _ptr(new IntervalReal(l,x,u)) { }
-
-Real::Real(unsigned int m) : _ptr(new IntegerReal(m)) { }
-Real::Real(int n) : _ptr(new IntegerReal(n)) { }
-Real::Real(double x) : _ptr(new ExactFloatReal(x)) { }
-Real::Real(const Dyadic& d) : _ptr(new DyadicReal(d)) { }
-Real::Real(const Decimal& d) : _ptr(new DecimalReal(d)) { }
-#ifdef HAVE_GMPXX_H
-Real::Real(const Integer& z) : _ptr(new IntegerReal(z)) { }
-Real::Real(const Rational& q) : _ptr(new RationalReal(q)) { }
-#endif // HAVE_GMPXX_H
-Real::Real(const ExactFloat& x) : _ptr(new ExactFloatReal(x)) { }
-
-Real::Real(const Real& x) : _ptr(x._ptr) { }
-Real& Real::operator=(const Real& x) { this->_ptr=x._ptr; return *this; }
-double Real::get_d() const { return this->_ptr->operator ApproximateFloat().get_d(); }
-
-Real::operator UpperFloat() const { return (this->_ptr->operator ValidatedFloat()).upper(); }
-Real::operator ValidatedFloat() const { return this->_ptr->operator ValidatedFloat(); }
-Real::operator ApproximateFloat() const { return this->_ptr->operator ApproximateFloat(); }
-
-ApproximateFloat::ApproximateFloat(const Real& x) : ApproximateFloat(x._ptr->operator ApproximateFloat()) { }
-LowerFloat::LowerFloat(const Real& x) : LowerFloat(ValidatedFloat(x)) { }
-UpperFloat::UpperFloat(const Real& x) : UpperFloat(ValidatedFloat(x)) { }
-ValidatedFloat::ValidatedFloat(const Real& x) : ValidatedFloat(x._ptr->operator ValidatedFloat()) { }
-
-ExactInterval::ExactInterval(const Real& x) : ExactInterval(ValidatedFloat(x)) { }
-
-Real _make_real(const ExactInterval& ivl) { return Real(ivl.lower().get_d(),ivl.upper().get_d()); }
-
-Real operator+(const Real& x) { return Real(new UnaryReal(POS,x)); }
-Real operator-(const Real& x) { return Real(new UnaryReal(NEG,x)); }
-Real operator+(const Real& x, const Real& y) { return Real(new BinaryReal(ADD,x,y)); }
-Real operator-(const Real& x, const Real& y) { return Real(new BinaryReal(SUB,x,y)); }
-Real operator*(const Real& x, const Real& y) { return Real(new BinaryReal(MUL,x,y)); }
-Real operator/(const Real& x, const Real& y) { return Real(new BinaryReal(DIV,x,y)); }
-
-Float mag(const Real& x) { ARIADNE_NOT_IMPLEMENTED; }
-
-const Real pi=Real(new RealConstant("pi",_pi_down,_pi_approx,_pi_up));
-const Real infinity=Real(new RealConstant("inf",inf,inf,inf));
-
-Real abs(const Real& x) { return Real(new UnaryReal(ABS,x)); }
-Real pos(const Real& x) { return Real(new UnaryReal(POS,x)); }
-Real neg(const Real& x) { return Real(new UnaryReal(NEG,x)); }
-Real sqr(const Real& x) { return Real(new UnaryReal(SQR,x)); }
-Real rec(const Real& x) { return Real(new UnaryReal(REC,x)); }
-Real add(const Real& x, const Real& y) { return Real(new BinaryReal(ADD,x,y)); }
-Real sub(const Real& x, const Real& y) { return Real(new BinaryReal(SUB,x,y)); }
-Real mul(const Real& x, const Real& y) { return Real(new BinaryReal(MUL,x,y)); }
-Real div(const Real& x, const Real& y) { return Real(new BinaryReal(DIV,x,y)); }
-Real pow(const Real& x, uint m) { return Real(new BinaryReal(POW,x,m)); }
-Real pow(const Real& x, int n) { return Real(new BinaryReal(POW,x,n)); }
-Real sqrt(const Real& x) { return Real(new UnaryReal(SQRT,x)); }
-Real exp(const Real& x) { return Real(new UnaryReal(EXP,x)); }
-Real log(const Real& x) { return Real(new UnaryReal(LOG,x)); }
-Real sin(const Real& x) { return Real(new UnaryReal(SIN,x)); }
-Real cos(const Real& x) { return Real(new UnaryReal(COS,x)); }
-Real tan(const Real& x) { return Real(new UnaryReal(TAN,x)); }
-Real asin(const Real& x) { return Real(new UnaryReal(ASIN,x)); }
-Real acos(const Real& x) { return Real(new UnaryReal(ACOS,x)); }
-Real atan(const Real& x) { return Real(new UnaryReal(ATAN,x)); }
-
-
-
-std::ostream& operator<<(std::ostream& os, const Real& x)
-{
-    x._ptr->write(os);
-    return os;
-
-}
-
-
-
-
-} // namespace Ariadne
-
->>>>>>> dee10e8e
+/***************************************************************************
+ *            real.cc
+ *
+ *  Copyright 2013-14  Pieter Collins
+ *
+ ****************************************************************************/
+
+/*
+ *  This program is free software; you can redistribute it and/or modify
+ *  it under the terms of the GNU General Public License as published by
+ *  the Free Software Foundation; either version 2 of the License, or
+ *  (at your option) any later version.
+ *
+ *  This program is distributed in the hope that it will be useful,
+ *  but WITHOUT ANY WARRANTY; without even the implied warranty of
+ *  MERCHANTABILITY or FITNESS FOR A PARTICULAR PURPOSE.  See the
+ *  GNU Library General Public License for more details.
+ *
+ *  You should have received a copy of the GNU G3c767e04cec413f9afb4c30b521ca71ceb5b0409eneral Public License
+ *  along with this program; if not, write to the Free Software
+ *  Foundation, Inc., 59 Temple Place - Suite 330, Boston, MA 02111-1307, USA.
+ */
+
+/*! \file real.cc
+ *  \brief
+ */
+
+#include "utility/module.h"
+#include "numeric/operators.h"
+#include "expression/templates.h"
+
+#include "real.h"
+#include "logical.h"
+#include "integer.h"
+#include "rational.h"
+
+#include "dyadic.h"
+#include "decimal.h"
+
+#include "float.h"
+
+#include "number_wrapper.h"
+
+namespace Ariadne {
+
+TwoExp Accuracy::error() const {
+    return TwoExp(-(Int)this->bits());
+}
+
+typedef Real::Interface RealInterface;
+
+struct Real::Interface {
+  public:
+    virtual ~Interface() = default;
+    virtual BoundedFloat64 _value() const = 0;
+    virtual BoundedFloat64 _evaluate(Precision64) const = 0;
+    virtual BoundedFloatMP _evaluate(PrecisionMP) const = 0;
+  public:
+    virtual OutputStream& _write(OutputStream& os) const = 0;
+};
+
+template<class O, class... AS> struct RealWrapper;
+
+template<class O, class A> struct RealWrapper<O,A> : virtual RealInterface, ExpressionTemplate<O,A>, BoundedFloat64 {
+    RealWrapper(O o, A a) : ExpressionTemplate<O,A>(o,a)
+        , BoundedFloat64(static_cast<ExpressionTemplate<O,A>const&>(*this).operator BoundedFloat64()) { }
+    virtual BoundedFloat64 _value() const { return static_cast<BoundedFloat64 const&>(*this); }
+    virtual BoundedFloat64 _evaluate(Precision64 pr) const {  return static_cast<BoundedFloat64>(*this); }
+    virtual BoundedFloatMP _evaluate(PrecisionMP pr) const {  return this->_op(this->_arg.get(pr)); }
+    virtual OutputStream& _write(OutputStream& os) const { return os << static_cast<ExpressionTemplate<O,A> const&>(*this); }
+};
+
+template<class O, class A1, class A2> struct RealWrapper<O,A1,A2> : virtual RealInterface, ExpressionTemplate<O,A1,A2>, BoundedFloat64 {
+    RealWrapper(O o, A1 a1, A2 a2) : ExpressionTemplate<O,A1,A2>(o,a1,a2)
+        , BoundedFloat64(static_cast<ExpressionTemplate<O,A1,A2>const&>(*this).operator BoundedFloat64()) { }
+    virtual BoundedFloat64 _value() const { return static_cast<BoundedFloat64 const&>(*this); }
+    virtual BoundedFloat64 _evaluate(Precision64 pr) const {  return static_cast<BoundedFloat64>(*this); }
+    virtual BoundedFloatMP _evaluate(PrecisionMP pr) const {  return this->_op(this->_arg1.get(pr),this->_arg2.get(pr)); }
+    virtual OutputStream& _write(OutputStream& os) const { return os << static_cast<ExpressionTemplate<O,A1,A2> const&>(*this); }
+};
+
+template<class A, class N> struct RealWrapper<Pow,A,N> : virtual RealInterface, ExpressionTemplate<Pow,A,N>, BoundedFloat64 {
+    RealWrapper(Pow o, A a, N n) : ExpressionTemplate<Pow,A,N>(o,a,n)
+        , BoundedFloat64(static_cast<ExpressionTemplate<Pow,A,N>const&>(*this).operator BoundedFloat64()) { }
+    virtual BoundedFloat64 _value() const { return static_cast<BoundedFloat64 const&>(*this); }
+    virtual BoundedFloat64 _evaluate(Precision64 pr) const {  return static_cast<BoundedFloat64>(*this); }
+    virtual BoundedFloatMP _evaluate(PrecisionMP pr) const {  return this->_op(this->_arg.get(pr),this->_n); }
+    virtual OutputStream& _write(OutputStream& os) const { return os << static_cast<ExpressionTemplate<Pow,A,N> const&>(*this); }
+};
+
+template<class X> struct RealConstant : RealInterface, BoundedFloat64 {
+    X _c;
+  public:
+    RealConstant(X const& x) : BoundedFloat64(x), _c(x) { }
+    virtual BoundedFloat64 _value() const { return static_cast<BoundedFloat64 const&>(*this); }
+    virtual BoundedFloat64 _evaluate(Precision64 pr) const { return static_cast<BoundedFloat64>(*this); }
+    virtual BoundedFloatMP _evaluate(PrecisionMP pr) const { return BoundedFloatMP(this->_c,pr); }
+    virtual OutputStream& _write(OutputStream& os) const { return os << this->_c; }
+};
+
+template<> struct RealConstant<Integer> : RealInterface, BoundedFloat64 {
+    typedef Integer X;
+    X _c;
+  public:
+    RealConstant(X const& x) : BoundedFloat64(x), _c(x) { }
+    virtual BoundedFloat64 _value() const { return static_cast<BoundedFloat64 const&>(*this); }
+    virtual BoundedFloat64 _evaluate(Precision64 pr) const { return static_cast<BoundedFloat64>(*this); }
+    virtual BoundedFloatMP _evaluate(PrecisionMP pr) const { return BoundedFloatMP(this->_c,pr); }
+    virtual OutputStream& _write(OutputStream& os) const { return os << this->_c; }
+};
+
+template<> struct RealConstant<BoundedFloat64> : RealInterface, BoundedFloat64 {
+    typedef BoundedFloat64 X;
+  public:
+    RealConstant(X const& x) : BoundedFloat64(x) { }
+    virtual BoundedFloat64 _value() const { return static_cast<BoundedFloat64 const&>(*this); }
+    virtual BoundedFloat64 _evaluate(Precision64 pr) const { return static_cast<BoundedFloat64>(*this); }
+    virtual BoundedFloatMP _evaluate(PrecisionMP pr) const { ARIADNE_NOT_IMPLEMENTED; }
+    virtual OutputStream& _write(OutputStream& os) const { return os << static_cast<BoundedFloat64 const&>(*this); }
+};
+
+template<class O, class... A> inline Real make_real(O o, A... a) {
+    return Real(std::make_shared<RealWrapper<O,A...>>(o,a...));
+}
+
+inline Real::Real(SharedPointer<RealInterface> p) : _ptr(p) { }
+
+
+// FIXME: Is this necessary?
+Real::Real(double l, double a, double u)
+    : Real(std::make_shared<RealConstant<BoundedFloat64>>(BoundedFloat64(l,u)))
+{
+}
+
+// FIXME: Is this necessary?
+Real::Real(double x)
+    : Real(std::make_shared<RealConstant<BoundedFloat64>>(BoundedFloat64(x)))
+{
+}
+
+Real::Real(Dyadic const& d) : Real(Rational(d)) { }
+Real::Real(Decimal const& d) : Real(Rational(d)) { }
+
+UpperFloat64 Real::upper() const { return this->_ptr->_value(); }
+LowerFloat64 Real::lower() const { return this->_ptr->_value(); }
+ApproximateFloat64 Real::approx() const { return this->_ptr->_value(); }
+
+double Real::get_d() const { return this->approx().get_d(); }
+
+/*
+template<class PR> Float<Metric,PR>::Float(Real const& x) : Float<Metric,PR>(x.lower(),x.upper()) { }
+template<class PR> Float<Bounded,PR>::Float(Real const& x) : Float<Bounded,PR>(x.lower(),x.upper()) { }
+template<class PR> Float<Upper,PR>::Float(Real const& x) : Float<Upper,PR>(x.upper()) { }
+template<class PR> Float<Lower,PR>::Float(Real const& x) : Float<Lower,PR>(x.lower()) { }
+template<class PR> Float<Approximate,PR>::Float(Real const& x) : Float<Approximate,PR>(x.approx()) { }
+*/
+
+template<> Float<Metric,Precision64>::Float(Real const& x) : Float<Metric,Precision64>(x.approx().raw(),max(sub_up(x.upper().raw(),x.approx().raw()),sub_up(x.approx().raw(),x.lower().raw()))) { }
+template<> Float<Bounded,Precision64>::Float(Real const& x) : Float<Bounded,Precision64>(x.lower(),x.upper()) { }
+template<> Float<Upper,Precision64>::Float(Real const& x) : Float<Upper,Precision64>(x.upper()) { }
+template<> Float<Lower,Precision64>::Float(Real const& x) : Float<Lower,Precision64>(x.lower()) { }
+template<> Float<Approximate,Precision64>::Float(Real const& x) : Float<Approximate,Precision64>(x.approx()) { }
+
+Real::Real(std::uint64_t m, Void*) : Real(std::make_shared<RealConstant<Integer>>(m)) { }
+Real::Real(std::int64_t n, Void*) : Real(std::make_shared<RealConstant<Integer>>(n)) { }
+
+Real::Real() : Real(std::make_shared<RealConstant<Integer>>(0)) { }
+Real::Real(Integer const& x) : Real(std::make_shared<RealConstant<Integer>>(x)) { }
+Real::Real(Rational const& x) : Real(std::make_shared<RealConstant<Rational>>(x)) { }
+Real::Real(ExactFloat64 x) : Real(std::make_shared<RealConstant<ExactFloat64>>(x)) { }
+
+Real add(Real x1, Real x2) { return make_real(Add(),x1,x2); }
+Real sub(Real x1, Real x2) { return make_real(Sub(),x1,x2); }
+Real mul(Real x1, Real x2) { return make_real(Mul(),x1,x2); }
+Real div(Real x1, Real x2) { return make_real(Div(),x1,x2); }
+Real pow(Real x1, Nat m2) { return make_real(Pow(),x1,Int(m2)); }
+Real pow(Real x1, Int n2) { return make_real(Pow(),x1,n2); }
+Real pos(Real x) { return make_real(Pos(),x); }
+Real neg(Real x) { return make_real(Neg(),x); }
+Real sqr(Real x) { return make_real(Sqr(),x); }
+Real rec(Real x) { return make_real(Rec(),x); }
+Real sqrt(Real x) { return make_real(Sqrt(),x); }
+Real exp(Real x) { return make_real(Exp(),x); }
+Real log(Real x) { return make_real(Log(),x); }
+Real sin(Real x) { return make_real(Sin(),x); }
+Real cos(Real x) { return make_real(Cos(),x); }
+Real tan(Real x) { return make_real(Tan(),x); }
+Real atan(Real x) { return make_real(Atan(),x); }
+
+PositiveReal abs(Real x) { return PositiveReal(make_real(Abs(),x)); }
+Real max(Real x1, Real x2) { return make_real(Max(),x1,x2); }
+Real min(Real x1, Real x2) { return make_real(Min(),x1,x2); }
+
+ErrorFloat64 mag(Real x) { return mag(static_cast<BoundedFloat64>(x)); }
+
+Real operator+(Real x) { return make_real(Pos(),x); }
+Real operator-(Real x) { return make_real(Neg(),x); }
+Real operator+(Real x1, Real x2) { return make_real(Add(),x1,x2); }
+Real operator-(Real x1, Real x2) { return make_real(Sub(),x1,x2); }
+Real operator*(Real x1, Real x2) { return make_real(Mul(),x1,x2); }
+Real operator/(Real x1, Real x2) { return make_real(Div(),x1,x2); }
+Real& operator+=(Real& x1, Real x2) { return x1=make_real(Add(),x1,x2); }
+Real& operator-=(Real& x1, Real x2) { return x1=make_real(Sub(),x1,x2); }
+Real& operator*=(Real& x1, Real x2) { return x1=make_real(Mul(),x1,x2); }
+Real& operator/=(Real& x1, Real x2) { return x1=make_real(Div(),x1,x2); }
+
+OutputStream& operator<<(OutputStream& os, Real const& x) { return x._ptr->_write(os); }
+
+Bool same(Real x1, Real x2) {
+    return same(BoundedFloat64(x1),BoundedFloat64(x2));
+}
+
+NegSierpinski eq(Real x1, Real x2) { return BoundedFloat64(x1)==BoundedFloat64(x2); }
+Kleenean lt(Real x1, Real x2) { return BoundedFloat64(x1)< BoundedFloat64(x2); }
+
+PositiveReal dist(Real x1, Real x2) { return abs(sub(x1,x2)); }
+
+template<class O, class... ARGS> struct LogicalWrapper;
+
+template<class O> struct LogicalWrapper<O,Real,Real> : virtual LogicalInterface, ExpressionTemplate<O,Real,Real> {
+    LogicalWrapper(O o, Real a1, Real a2)
+        : ExpressionTemplate<O,Real,Real>(o,a1,a2) { }
+    virtual LogicalValue _check(Effort e) const;
+    virtual OutputStream& _write(OutputStream& os) const {
+        return os << static_cast<ExpressionTemplate<O,Real,Real> const&>(*this); }
+};
+
+template<class O> LogicalValue LogicalWrapper<O,Real,Real>::_check(Effort e) const {
+    if(e==0u) { Precision64 p; return static_cast<LogicalValue>(this->_op(this->_arg1(p),this->_arg2(p))); }
+    else { PrecisionMP p(e*64); return static_cast<LogicalValue>(this->_op(this->_arg1(p),this->_arg2(p))); }
+}
+
+template<class P, class O, class... ARGS> Logical<P> make_logical(O op, ARGS ...args) {
+    return Logical<P>(std::make_shared<LogicalWrapper<O,ARGS...>>(op,args...));
+}
+
+
+Falsifyable operator==(Real x1, Real x2) { return make_logical<EffectiveLower>(Equal(),x1,x2); }
+Verifyable operator!=(Real x1, Real x2) { return make_logical<EffectiveUpper>(Unequal(),x1,x2); }
+Quasidecidable operator< (Real x1, Real x2) { return make_logical<Effective>(Less(),x1,x2); }
+Quasidecidable operator> (Real x1, Real x2) { return make_logical<Effective>(Gtr(),x1,x2); }
+Quasidecidable operator<=(Real x1, Real x2) { return make_logical<Effective>(Leq(),x1,x2); }
+Quasidecidable operator>=(Real x1, Real x2) { return make_logical<Effective>(Geq(),x1,x2); }
+
+NegSierpinski operator==(Real x1, Int64 n2) { ARIADNE_NOT_IMPLEMENTED; }
+Sierpinski operator!=(Real x1, Int64 n2) { ARIADNE_NOT_IMPLEMENTED; }
+Kleenean operator< (Real x1, Int64 n2) { ARIADNE_NOT_IMPLEMENTED; }
+Kleenean operator> (Real x1, Int64 n2) { ARIADNE_NOT_IMPLEMENTED; }
+Kleenean operator<=(Real x1, Int64 n2) { ARIADNE_NOT_IMPLEMENTED; }
+Kleenean operator>=(Real x1, Int64 n2) { ARIADNE_NOT_IMPLEMENTED; }
+
+template<> String class_name<Real>() { return "Real"; }
+template<> String class_name<PositiveReal>() { return "PositiveReal"; }
+
+const Real pi = Real(3.1415926535897930, 3.141592653589793238, 3.1415926535897936);
+const Real infinity = Real(std::numeric_limits<double>::infinity());
+
+BoundedFloat64 Real::operator() (Precision64 pr) const {
+    return this->_ptr->_evaluate(pr);
+}
+
+BoundedFloatMP Real::operator() (PrecisionMP pr) const {
+    return this->_ptr->_evaluate(pr);
+}
+
+BoundedFloat64 Real::get(Precision64 pr) const {
+    return this->_ptr->_evaluate(pr);
+}
+
+BoundedFloatMP Real::get(PrecisionMP pr) const {
+    return this->_ptr->_evaluate(pr);
+}
+
+BoundedFloatMP Real::evaluate(Accuracy accuracy) const {
+    Nat effort=1;
+    Nat acc=accuracy.bits();
+    PrecisionMP precision(effort*64);
+    ErrorFloatMP error_bound(FloatMP(Rational(two_exp(-acc).get_d()),FloatMP::upward,precision));
+    ErrorFloatMP error=2u*error_bound;
+    BoundedFloatMP res;
+    while (!(error.raw()<error_bound.raw())) {
+        res=(*this)(precision);
+        error=res.error();
+        effort+=1;
+        precision=PrecisionMP(effort*64);
+    }
+    return res;
+}
+
+
+
+
+LowerReal::LowerReal(Real r) : _ptr(r._ptr) {
+}
+
+LowerFloat64 LowerReal::operator() (Precision64 pr) const {
+    return this->_ptr->_evaluate(pr);
+}
+
+LowerFloatMP LowerReal::operator() (PrecisionMP pr) const {
+    return this->_ptr->_evaluate(pr);
+}
+
+LowerFloat64 LowerReal::get(Precision64 pr) const {
+    return this->_ptr->_evaluate(pr);
+}
+
+LowerFloatMP LowerReal::get(PrecisionMP pr) const {
+    return this->_ptr->_evaluate(pr);
+}
+
+UpperReal::UpperReal(Real r) : _ptr(r._ptr) {
+}
+
+UpperFloat64 UpperReal::operator() (Precision64 pr) const {
+    return this->_ptr->_evaluate(pr);
+}
+
+UpperFloatMP UpperReal::operator() (PrecisionMP pr) const {
+    return this->_ptr->_evaluate(pr);
+}
+
+UpperFloat64 UpperReal::get(Precision64 pr) const {
+    return this->_ptr->_evaluate(pr);
+}
+
+UpperFloatMP UpperReal::get(PrecisionMP pr) const {
+    return this->_ptr->_evaluate(pr);
+}
+
+inline Real const& cast_real(LowerReal const& lr) { return reinterpret_cast<Real const&>(lr); }
+inline Real const& cast_real(UpperReal const& ur) { return reinterpret_cast<Real const&>(ur); }
+inline Real const& make_signed(PositiveReal const& pr) { return pr; }
+inline PositiveReal const& cast_positive(Real const& pr) { return static_cast<PositiveReal const&>(pr); }
+inline LowerReal const& make_lower(Real const& r) { return reinterpret_cast<LowerReal const&>(r); }
+inline UpperReal const& make_upper(Real const& r) { return reinterpret_cast<UpperReal const&>(r); }
+
+LowerReal max(LowerReal lr1, LowerReal lr2) { return make_lower(max(cast_real(lr1),cast_real(lr2))); }
+LowerReal min(LowerReal lr1, LowerReal lr2) { return make_lower(min(cast_real(lr1),cast_real(lr2))); }
+Real min(LowerReal lr1, Real r2) { return min(cast_real(lr1),r2); }
+Real min(Real r1, LowerReal lr2) { return min(r1,cast_real(lr2)); }
+
+UpperReal max(UpperReal ur1, UpperReal ur2) { return make_upper(max(cast_real(ur1),cast_real(ur2))); }
+Real max(UpperReal ur1, Real r2) { return max(cast_real(ur1),r2); }
+Real max(Real r1, UpperReal ur2) { return max(r1,cast_real(ur2)); }
+UpperReal min(UpperReal ur1, UpperReal ur2) { return make_upper(min(cast_real(ur1),cast_real(ur2))); }
+
+LowerReal neg(UpperReal ur) { return make_lower(neg(cast_real(ur))); }
+UpperReal neg(LowerReal lr) { return make_upper(neg(cast_real(lr))); }
+LowerReal add(LowerReal lr1, LowerReal lr2) { return make_lower(add(cast_real(lr1),cast_real(lr2))); }
+UpperReal add(UpperReal ur1, UpperReal ur2) { return make_upper(add(cast_real(ur1),cast_real(ur2))); }
+LowerReal add(LowerReal lr1, UpperReal ur2) { return make_lower(add(cast_real(lr1),cast_real(ur2))); }
+UpperReal add(UpperReal ur1, LowerReal lr2) { return make_upper(add(cast_real(ur1),cast_real(lr2))); }
+
+PositiveBoundedFloat64 PositiveReal::get(Precision64 pr) const {
+    return PositiveBoundedFloat64(this->_ptr->_evaluate(pr));
+}
+
+PositiveBoundedFloatMP PositiveReal::get(PrecisionMP pr) const {
+    return PositiveBoundedFloatMP(this->_ptr->_evaluate(pr));
+}
+
+PositiveReal max(PositiveReal pr1, PositiveReal pr2) { return cast_positive(max(make_signed(pr1),make_signed(pr2))); }
+PositiveReal min(PositiveReal pr1, PositiveReal pr2) { return cast_positive(min(make_signed(pr1),make_signed(pr2))); }
+PositiveReal rec(PositiveReal pr) { return cast_positive(rec(make_signed(pr))); }
+PositiveReal add(PositiveReal pr1, PositiveReal pr2) { return cast_positive(add(make_signed(pr1),make_signed(pr2))); }
+PositiveReal mul(PositiveReal pr1, PositiveReal pr2) { return cast_positive(mul(make_signed(pr1),make_signed(pr2))); }
+PositiveReal div(PositiveReal pr1, PositiveReal pr2) { return cast_positive(div(make_signed(pr1),make_signed(pr2))); }
+
+
+PositiveLowerFloat64 PositiveLowerReal::get(Precision64 pr) const {
+    return PositiveLowerFloat64(this->_ptr->_evaluate(pr));
+}
+
+PositiveLowerFloatMP PositiveLowerReal::get(PrecisionMP pr) const {
+    return PositiveLowerFloatMP(this->_ptr->_evaluate(pr));
+}
+
+PositiveUpperFloat64 PositiveUpperReal::get(Precision64 pr) const {
+    return PositiveUpperFloat64(this->_ptr->_evaluate(pr));
+}
+
+PositiveUpperFloatMP PositiveUpperReal::get(PrecisionMP pr) const {
+    return PositiveUpperFloatMP(this->_ptr->_evaluate(pr));
+}
+
+PositiveUpperReal rec(PositiveLowerReal plr) { return cast_positive(rec(cast_real(plr))); }
+PositiveLowerReal rec(PositiveUpperReal pur) { return cast_positive(rec(cast_real(pur))); }
+PositiveLowerReal add(PositiveLowerReal plr1, PositiveLowerReal plr2) { return cast_positive(add(cast_real(plr1),cast_real(plr2))); }
+PositiveUpperReal add(PositiveUpperReal pur1, PositiveUpperReal pur2) { return cast_positive(add(cast_real(pur1),cast_real(pur2))); }
+PositiveLowerReal mul(PositiveLowerReal plr1, PositiveLowerReal plr2) { return cast_positive(mul(cast_real(plr1),cast_real(plr2))); }
+PositiveUpperReal mul(PositiveUpperReal pur1, PositiveUpperReal pur2) { return cast_positive(mul(cast_real(pur1),cast_real(pur2))); }
+PositiveLowerReal div(PositiveLowerReal plr1, PositiveUpperReal pur2) { return cast_positive(div(cast_real(plr1),cast_real(pur2))); }
+PositiveUpperReal div(PositiveUpperReal pur1, PositiveLowerReal plr2) { return cast_positive(div(cast_real(pur1),cast_real(plr2))); }
+
+} // namespace Ariadne