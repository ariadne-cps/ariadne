<<<<<<< HEAD
/***************************************************************************
 *            numeric/real.h
 *
 *  Copyright 2013-14  Pieter Collins
 *
 ****************************************************************************/

/*
 *  This program is free software; you can redistribute it and/or modify
 *  it under the terms of the GNU General Public License as published by
 *  the Free Software Foundation; either version 2 of the License, or
 *  (at your option) any later version.
 *
 *  This program is distributed in the hope that it will be useful,
 *  but WITHOUT ANY WARRANTY; without even the implied warranty of
 *  MERCHANTABILITY or FITNESS FOR A PARTICULAR PURPOSE.  See the
 *  GNU Library General Public License for more details.
 *
 *  You should have received a copy of the GNU General Public License
 *  along with this program; if not, write to the Free Software
 *  Foundation, Inc., 59 Temple Place - Suite 330, Boston, MA 02111-1307, USA.
 */

/*! \file numeric/real.h
 *  \brief
 */



#ifndef ARIADNE_REAL_H
#define ARIADNE_REAL_H

#include "utility/typedefs.h"
#include "utility/pointer.h"

#include "numeric/logical.decl.h"
#include "numeric/number.decl.h"
#include "numeric/float.decl.h"

namespace Ariadne {

class Real;
class LowerReal;
class UpperReal;
class PositiveReal;
class PositiveLowerReal;
class PositiveUpperReal;
template<> struct IsNumericType<Real> : True { };

struct Accuracy {
    Nat _bits;
    Accuracy(Nat bits) : _bits(bits) { }
    Nat bits() const { return _bits; }
    TwoExp error() const;
    friend OutputStream& operator<<(OutputStream& os, Accuracy acc) { return os << "Accuracy("<<acc.bits()<<")"; }
};

extern const Real pi;
extern const Real infinity;

//! \ingroup UserNumericTypeSubModule
//! \brief Computable real numbers definable in terms of elementary functions.
class Real
{
  private: public:
    class Interface;
  private: public:
    SharedPointer<Interface> _ptr;
  private: public:
    explicit Real(SharedPointer<Interface>);
    explicit Real(double,double,double);
  public:
    typedef Effective Paradigm;
    typedef Real NumericType;
  public:
    Real();

    explicit Real(double);

    template<class M, EnableIf<And<IsIntegral<M>,IsUnsigned<M>>> = dummy> Real(M m);
    template<class N, EnableIf<And<IsIntegral<N>,IsSigned<N>>> = dummy> Real(N n);

    Real(Integer const& n);
    Real(Dyadic const& d);
    Real(Decimal const& d);
    Real(Rational const& q);

    explicit Real(ExactFloat64 x);

    operator Number<Effective>() const;

    // Extract floating-point properties
    UpperFloat64 upper() const;
    LowerFloat64 lower() const;
    ApproximateFloat64 approx() const;
    double get_d() const;

    // Extract arbitrarily accurate approximations
    BoundedFloat64 operator() (Precision64 pr) const;
    BoundedFloatMP operator() (PrecisionMP pr) const;
    BoundedFloat64 get(Precision64 pr) const;
    BoundedFloatMP get(PrecisionMP pr) const;
    BoundedFloatMP evaluate(Accuracy acc) const;

    // Non-templated to allow conversions
    friend Real add(Real,Real);
    friend Real sub(Real,Real);
    friend Real mul(Real,Real);
    friend Real div(Real,Real);
    friend Real pow(Real, Nat);
    friend Real pow(Real, Int);
    friend Real pos(Real);
    friend Real sqr(Real);
    friend Real neg(Real);
    friend Real rec(Real);
    friend Real sqrt(Real);
    friend Real exp(Real);
    friend Real log(Real);
    friend Real sin(Real);
    friend Real cos(Real);
    friend Real tan(Real);
    friend Real atan(Real);

    friend Real max(Real,Real);
    friend Real min(Real,Real);
    friend PositiveReal abs(Real);

    friend ErrorFloat64 mag(Real);

    friend NegSierpinski eq(Real,Real);
    friend Kleenean lt(Real,Real);

    friend PositiveReal dist(Real,Real);

    friend Real& operator+=(Real&,Real);
    friend Real& operator-=(Real&,Real);
    friend Real& operator*=(Real&,Real);
    friend Real& operator/=(Real&,Real);

    friend Real operator+(Real);
    friend Real operator-(Real);
    friend Real operator+(Real,Real);
    friend Real operator-(Real,Real);
    friend Real operator*(Real,Real);
    friend Real operator/(Real,Real);

    friend Falsifyable operator==(Real,Real);
    friend Verifyable operator!=(Real,Real);
    friend Quasidecidable operator<=(Real,Real);
    friend Quasidecidable operator>=(Real,Real);
    friend Quasidecidable operator< (Real,Real);
    friend Quasidecidable operator> (Real,Real);

    friend Bool same(Real,Real);

    friend OutputStream& operator<<(OutputStream&, Real const&);

    friend Number<Effective> operator+(Number<Effective>, Number<Effective>);
    friend Number<Effective> operator-(Number<Effective>, Number<Effective>);
    friend Number<Effective> operator*(Number<Effective>, Number<Effective>);
    friend Number<Effective> operator/(Number<Effective>, Number<Effective>);
  private:
    Real(std::int64_t n, Void*);
    Real(std::uint64_t m, Void*);
};

template<class M, EnableIf<And<IsIntegral<M>,IsUnsigned<M>>>> inline Real::Real(M m) : Real(std::uint64_t(m),nullptr) { };
template<class N, EnableIf<And<IsIntegral<N>,IsSigned<N>>>> inline Real::Real(N n) : Real(std::int64_t(n),nullptr) { };


//! \ingroup UserNumericTypeSubModule
//! \brief Computable lower real numbers defined by conversion to concrete floats.
class LowerReal
{
  private: public:
    SharedPointer<Real::Interface> _ptr;
  private: public:
    explicit LowerReal(SharedPointer<Real::Interface>);
  public:
    typedef EffectiveLower Paradigm;
    typedef LowerReal NumericType;
  public:
    LowerReal(Real);
  public:
    LowerFloat64 operator() (Precision64 pr) const;
    LowerFloatMP operator() (PrecisionMP pr) const;
    LowerFloat64 get(Precision64 pr) const;
    LowerFloatMP get(PrecisionMP pr) const;
  public:
    LowerReal max(LowerReal,LowerReal);

    LowerReal min(LowerReal,LowerReal);
    Real min(Real,LowerReal);
    Real min(LowerReal,Real);

    LowerReal neg(UpperReal);
    UpperReal neg(LowerReal);
    LowerReal add(LowerReal,LowerReal);
    LowerReal sub(LowerReal,UpperReal);
    UpperReal sub(UpperReal,LowerReal);
};

//! \ingroup UserNumericTypeSubModule
//! \brief Computable lower real numbers defined by conversion to concrete floats.
class UpperReal
{
  private: public:
    SharedPointer<Real::Interface> _ptr;
  private: public:
    explicit UpperReal(SharedPointer<Real::Interface>);
  public:
    typedef EffectiveUpper Paradigm;
    typedef UpperReal NumericType;
  public:
    UpperReal(Real);
  public:
    UpperFloat64 operator() (Precision64 pr) const;
    UpperFloatMP operator() (PrecisionMP pr) const;
    UpperFloat64 get(Precision64 pr) const;
    UpperFloatMP get(PrecisionMP pr) const;
  public:
    UpperReal max(UpperReal,UpperReal);
    Real max(Real,UpperReal);
    Real max(UpperReal,Real);

    UpperReal min(UpperReal,UpperReal);

    UpperReal neg(LowerReal);
    LowerReal neg(UpperReal);
    UpperReal add(UpperReal,UpperReal);
    UpperReal sub(UpperReal,LowerReal);
    LowerReal sub(LowerReal,UpperReal);
};

//! \ingroup UserNumericTypeSubModule
//! \brief Computable lower real numbers defined by conversion to concrete floats.
class PositiveReal : public Real
{
  public:
    using Real::Real;
    PositiveReal() : Real() { }
    PositiveReal(Real r) : Real(r) { }
    PositiveBoundedFloat64 get(Precision64 pr) const;
    PositiveBoundedFloatMP get(PrecisionMP pr) const;
  public:
    PositiveReal max(PositiveReal,PositiveReal);
    PositiveReal max(Real,PositiveReal);
    PositiveReal max(PositiveReal,Real);

    PositiveReal min(PositiveReal,PositiveReal);

    PositiveReal rec(PositiveReal);
    PositiveReal add(PositiveReal,PositiveReal);
    PositiveReal mul(PositiveReal,PositiveReal);
    PositiveReal div(PositiveReal,PositiveReal);
};

//! \ingroup UserNumericTypeSubModule
//! \brief Computable lower real numbers defined by conversion to concrete floats.
class PositiveLowerReal : public LowerReal
{
  public:
    using LowerReal::LowerReal;
    PositiveLowerReal(LowerReal r) : LowerReal(r) { }
    PositiveLowerFloat64 get(Precision64 pr) const;
    PositiveLowerFloatMP get(PrecisionMP pr) const;
  public:
    PositiveLowerReal rec(PositiveUpperReal);
    PositiveUpperReal rec(PositiveLowerReal);
    PositiveLowerReal add(PositiveLowerReal,PositiveLowerReal);
    PositiveLowerReal mul(PositiveLowerReal,PositiveLowerReal);
    PositiveLowerReal div(PositiveLowerReal,PositiveUpperReal);
    PositiveUpperReal div(PositiveUpperReal,PositiveLowerReal);
};

//! \ingroup UserNumericTypeSubModule
//! \brief Computable lower real numbers defined by conversion to concrete floats.
class PositiveUpperReal : public UpperReal
{
  public:
    using UpperReal::UpperReal;
    PositiveUpperReal(UpperReal r) : UpperReal(r) { }
    PositiveUpperFloat64 get(Precision64 pr) const;
    PositiveUpperFloatMP get(PrecisionMP pr) const;
  public:
    PositiveUpperReal rec(PositiveLowerReal);
    PositiveLowerReal rec(PositiveUpperReal);
    PositiveUpperReal add(PositiveUpperReal,PositiveUpperReal);
    PositiveUpperReal mul(PositiveUpperReal,PositiveUpperReal);
    PositiveUpperReal div(PositiveUpperReal,PositiveLowerReal);
    PositiveLowerReal div(PositiveLowerReal,PositiveUpperReal);
};

} // namespace Ariadne

#include "numeric/logical.h"

namespace Ariadne {

template<class N, EnableIf<IsIntegral<N>> =dummy> inline Kleenean operator==(const Real& x1, N n2) { return x1==Real(n2); }
template<class N, EnableIf<IsIntegral<N>> =dummy> inline Kleenean operator!=(const Real& x1, N n2) { return x1!=Real(n2); }
template<class N, EnableIf<IsIntegral<N>> =dummy> inline Kleenean operator<=(const Real& x1, N n2) { return x1<=Real(n2); }
template<class N, EnableIf<IsIntegral<N>> =dummy> inline Kleenean operator>=(const Real& x1, N n2) { return x1>=Real(n2); }
template<class N, EnableIf<IsIntegral<N>> =dummy> inline Kleenean operator< (const Real& x1, N n2) { return x1< Real(n2); }
template<class N, EnableIf<IsIntegral<N>> =dummy> inline Kleenean operator> (const Real& x1, N n2) { return x1> Real(n2); }

/*
template<class D, EnableIf<IsFloatingPoint<D>> =dummy> inline auto
    operator==(Real r, D d) -> decltype(r==ApproximateFloat64(d)) { return r==ApproximateFloat64(d); }
template<class D, EnableIf<IsFloatingPoint<D>> =dummy> inline auto
    operator!=(Real r, D d) -> decltype(r!=ApproximateFloat64(d)) { return r!=ApproximateFloat64(d); }
template<class D, EnableIf<IsFloatingPoint<D>> =dummy> inline auto
    operator< (Real r, D d) -> decltype(r< ApproximateFloat64(d)) { return r< ApproximateFloat64(d); }
template<class D, EnableIf<IsFloatingPoint<D>> =dummy> inline auto
    operator> (Real r, D d) -> decltype(r> ApproximateFloat64(d)) { return r> ApproximateFloat64(d); }
template<class D, EnableIf<IsFloatingPoint<D>> =dummy> inline auto
    operator<=(Real r, D d) -> decltype(r<=ApproximateFloat64(d)) { return r<=ApproximateFloat64(d); }
template<class D, EnableIf<IsFloatingPoint<D>> =dummy> inline auto
    operator>=(Real r, D d) -> decltype(r>=ApproximateFloat64(d)) { return r>=ApproximateFloat64(d); }
*/
/*
template<class T> auto operator+(T const& t) -> decltype(pos(t)) { return pos(t); }
template<class T> auto operator-(T const& t) -> decltype(neg(t)) { return neg(t); }
template<class T1, class T2> auto operator+(T1 const& t1, T2 const& t2) -> decltype(add(t1,t2)) { return add(t1,t2); }
template<class T1, class T2> auto operator-(T1 const& t1, T2 const& t2) -> decltype(sub(t1,t2)) { return sub(t1,t2); }
template<class T1, class T2> auto operator*(T1 const& t1, T2 const& t2) -> decltype(mul(t1,t2)) { return mul(t1,t2); }
template<class T1, class T2> auto operator/(T1 const& t1, T2 const& t2) -> decltype(div(t1,t2)) { return div(t1,t2); }
*/
} // namespace Ariadne

#endif
=======
/***************************************************************************
 *            real.h
 *
 *  Copyright 2008-10  Pieter Collins
 *
 ****************************************************************************/

/*
 *  This program is free software; you can redistribute it and/or modify
 *  it under the terms of the GNU General Public License as published by
 *  the Free Software Foundation; either version 2 of the License, or
 *  (at your option) any later version.
 *
 *  This program is distributed in the hope that it will be useful,
 *  but WITHOUT ANY WARRANTY; without even the implied warranty of
 *  MERCHANTABILITY or FITNESS FOR A PARTICULAR PURPOSE.  See the
 *  GNU Library General Public License for more details.
 *
 *  You should have received a copy of the GNU General Public License
 *  along with this program; if not, write to the Free Software
 *  Foundation, Inc., 59 Temple Place - Suite 330, Boston, MA 02111-1307, USA.
 */

/*! \file real.h
 *  \brief General (computable) real number class.
 */

#ifndef ARIADNE_REAL_H
#define ARIADNE_REAL_H

#include <iostream>
#include <cassert>
#include <cstdlib>
#include <string>
#include <memory>

#include "utility/declarations.h"

#include "utility/tribool.h"
#include "numeric/rounding.h"
#include "utility/macros.h"
#include "numeric/integer.h"
#include "numeric/rational.h"

#include "numeric/float-approximate.h"
#include "numeric/float-validated.h"
#include "numeric/float-exact.h"

#include "geometry/interval.h"

namespace Ariadne {

class RealInterface;

//! \ingroup NumericModule
//! \brief Computable real numbers.
//!
//! Support over-approximation by an ExactInterval and approximation by a Float.
class Real {
    std::shared_ptr<RealInterface> _ptr;
  public:
    typedef Real NumericType;
  public:
    explicit Real(RealInterface* raw_ptr);
  public:
    //! Destructor.
    ~Real();
    //! Default constructor yields the exact value \a 0.
    Real();
    //! \brief Construct from a string literal.
    //! This can be used to create real numbers representing decimal values e.g. \c %Real("4.2") .
    explicit Real(const std::string& s);
    //! \brief Construct from double-precision values giving lower and upper bounds for the exact value.
    explicit Real(double l, double u);
    //! \brief Construct from double-precision values giving lower and upper bounds for the exact value and a nearest approximation.
    explicit Real(double l, double x, double u);

    //! \brief Convert from a builtin natural number.
    Real(unsigned int m);
    //! \brief Convert from a builtin integer.
    Real(int n);
    //! \brief Convert from a builtin double-precision floating-point value.
    //! A numeric literal is first processed by the language support, and the resulting %Real may not have
    //! the same value as the mathematical literal. e.g. \c %Real(4.2) has the value 4.2000000000000002 to 16 decimal places.
    explicit Real(double x);
#ifdef HAVE_GMPXX_H
    //! \brief Convert from an integer.
    Real(const Integer& z);
    //! \brief Convert from a rational number.
    Real(const Rational& q);
#endif
    //! \brief Convert from a decimal number.
    Real(const Decimal& d);
    //! \brief Convert from a dyadic number.
    Real(const Dyadic& x);
    //! \brief Convert from an exact floating-point number.
    Real(const ExactFloat& x);
    //! \brief Copy constructor.
    Real(const Real&);
    //! \brief Copy assignment.
    Real& operator=(const Real&);

    explicit operator ApproximateFloat() const;
    explicit operator LowerFloat() const;
    explicit operator UpperFloat() const;
    explicit operator ValidatedFloat() const;
  public:
    //! \brief Get an approximation as a builtin double-precision floating-point number.
    double get_d() const;
  private:
    friend class ApproximateFloat;
    friend class ValidatedFloat;
    friend OutputStream& operator<<(OutputStream& os, const Real& x);
};

//@{
//! \related Real \name Arithmetic Operators

//!  \brief Unary plus operator.
Real operator+(const Real& x);
//!  \brief Unary negation operator.
Real operator-(const Real& x);
//!  \brief Binary addition operator.
Real operator+(const Real& x, const Real& y);
//!  \brief Subtraction operator.
Real operator-(const Real& x, const Real& y);
//! \brief Binary multiplication operator.
Real operator*(const Real& x, const Real& y);
//! \brief Division operator.
Real operator/(const Real& x, const Real& y);

//!  \brief Inplace addition operator.
inline Real& operator+=(Real& x, const Real& y) { return x=x+y; }
//!  \brief Inplace subtraction operator.
inline Real& operator-=(Real& x, const Real& y) { return x=x-y; }
//!  \brief Inplace multiplication operator.
inline Real& operator*=(Real& x, const Real& y) { return x=x*y; }
//!  \brief Inplace division operator.
inline Real& operator/=(Real& x, const Real& y) { return x=x/y; }

//@}

template<class N, typename std::enable_if<std::is_integral<N>::value,int>::type=0>
    inline Real operator*(const Real& i1, N n2) { return operator*(i1,Real(n2)); };
template<class N, typename std::enable_if<std::is_integral<N>::value,int>::type=0>
    inline Real operator*(N n1, const Real& i2) { return operator*(Real(n1),i2); };
template<class N, typename std::enable_if<std::is_integral<N>::value,int>::type=0>
    inline Real operator/(const Real& i1, N n2) { return operator/(i1,Real(n2)); };
template<class N, typename std::enable_if<std::is_integral<N>::value,int>::type=0>
    inline Real operator/(N n1, const Real& i2) { return operator/(Real(n1),i2); };

/*
inline Real operator+(const Real& x, double y) { return x+static_cast<Real>(y); }
inline Real operator-(const Real& x, double y) { return x-static_cast<Real>(y); }
inline Real operator*(const Real& x, double y) { return x*static_cast<Real>(y); }
inline Real operator/(const Real& x, double y) { return x/static_cast<Real>(y); }
inline Real operator+(double x, const Real& y) { return static_cast<Real>(x)+y; }
inline Real operator-(double x, const Real& y) { return static_cast<Real>(x)-y; }
inline Real operator*(double x, const Real& y) { return static_cast<Real>(x)*y; }
inline Real operator/(double x, const Real& y) { return static_cast<Real>(x)/y; }
*/

/*
inline ApproximateFloat operator+(const Real& x, const ApproximateFloat& y) { return static_cast<ApproximateFloat>(x)+y; }
inline ApproximateFloat operator-(const Real& x, const ApproximateFloat& y) { return static_cast<ApproximateFloat>(x)-y; }
inline ApproximateFloat operator*(const Real& x, const ApproximateFloat& y) { return static_cast<ApproximateFloat>(x)*y; }
inline ApproximateFloat operator/(const Real& x, const ApproximateFloat& y) { return static_cast<ApproximateFloat>(x)/y; }
inline ApproximateFloat operator+(const ApproximateFloat& x, const Real& y) { return x+static_cast<ApproximateFloat>(y); }
inline ApproximateFloat operator-(const ApproximateFloat& x, const Real& y) { return x-static_cast<ApproximateFloat>(y); }
inline ApproximateFloat operator*(const ApproximateFloat& x, const Real& y) { return x*static_cast<ApproximateFloat>(y); }
inline ApproximateFloat operator/(const ApproximateFloat& x, const Real& y) { return x/static_cast<ApproximateFloat>(y); }
inline ApproximateFloat& operator+=(ApproximateFloat& x, const Real& y) { return x+=static_cast<ApproximateFloat>(y); }
inline ApproximateFloat& operator-=(ApproximateFloat& x, const Real& y) { return x-=static_cast<ApproximateFloat>(y); }
inline ApproximateFloat& operator*=(ApproximateFloat& x, const Real& y) { return x*=static_cast<ApproximateFloat>(y); }
inline ApproximateFloat& operator/=(ApproximateFloat& x, const Real& y) { return x/=static_cast<ApproximateFloat>(y); }

inline ValidatedFloat operator+(const Real& x, const ValidatedFloat& y) { return static_cast<ValidatedFloat>(x)+y; }
inline ValidatedFloat operator-(const Real& x, const ValidatedFloat& y) { return static_cast<ValidatedFloat>(x)-y; }
inline ValidatedFloat operator*(const Real& x, const ValidatedFloat& y) { return static_cast<ValidatedFloat>(x)*y; }
inline ValidatedFloat operator/(const Real& x, const ValidatedFloat& y) { return static_cast<ValidatedFloat>(x)/y; }
inline ValidatedFloat operator+(const ValidatedFloat& x, const Real& y) { return x+static_cast<ValidatedFloat>(y); }
inline ValidatedFloat operator-(const ValidatedFloat& x, const Real& y) { return x-static_cast<ValidatedFloat>(y); }
inline ValidatedFloat operator*(const ValidatedFloat& x, const Real& y) { return x*static_cast<ValidatedFloat>(y); }
inline ValidatedFloat operator/(const ValidatedFloat& x, const Real& y) { return x/static_cast<ValidatedFloat>(y); }
inline ValidatedFloat& operator+=(ValidatedFloat& x, const Real& y) { return x+=static_cast<ValidatedFloat>(y); }
inline ValidatedFloat& operator-=(ValidatedFloat& x, const Real& y) { return x-=static_cast<ValidatedFloat>(y); }
inline ValidatedFloat& operator*=(ValidatedFloat& x, const Real& y) { return x*=static_cast<ValidatedFloat>(y); }
inline ValidatedFloat& operator/=(ValidatedFloat& x, const Real& y) { return x/=static_cast<ValidatedFloat>(y); }

inline ExactInterval operator+(const Real& x, const ExactInterval& y) { return static_cast<ExactInterval>(x)+y; }
inline ExactInterval operator-(const Real& x, const ExactInterval& y) { return static_cast<ExactInterval>(x)-y; }
inline ExactInterval operator*(const Real& x, const ExactInterval& y) { return static_cast<ExactInterval>(x)*y; }
inline ExactInterval operator/(const Real& x, const ExactInterval& y) { return static_cast<ExactInterval>(x)/y; }
inline ExactInterval operator+(const ExactInterval& x, const Real& y) { return x+static_cast<ExactInterval>(y); }
inline ExactInterval operator-(const ExactInterval& x, const Real& y) { return x-static_cast<ExactInterval>(y); }
inline ExactInterval operator*(const ExactInterval& x, const Real& y) { return x*static_cast<ExactInterval>(y); }
inline ExactInterval operator/(const ExactInterval& x, const Real& y) { return x/static_cast<ExactInterval>(y); }
inline ExactInterval& operator+=(ExactInterval& x, const Real& y) { return x+=static_cast<ExactInterval>(y); }
inline ExactInterval& operator-=(ExactInterval& x, const Real& y) { return x-=static_cast<ExactInterval>(y); }
inline ExactInterval& operator*=(ExactInterval& x, const Real& y) { return x*=static_cast<ExactInterval>(y); }
inline ExactInterval& operator/=(ExactInterval& x, const Real& y) { return x/=static_cast<ExactInterval>(y); }
*/

//@{
//! \related Real \name Comparison Operators

//! \brief Equality operator.
//! Returns \c true if the numbers have the same representation or can be evaluated exactly to the same value.
//! Returns \c false if the numbers can be evalated to different values.
//! Returns \c indeterminate if the numbers cannot be shown to be the same or different. Implementation dependent.
inline tribool operator==(const Real& x, const Real& y) { return static_cast<ExactInterval>(x)==static_cast<ExactInterval>(y); }
//! \brief Inequality operator.
//! Returns \c true if the numbers have been proved to be different, such as by evaluation to different values.
//! Returns \c false if the numbers have the same representation or can be evaluated exactly to the same value.
//! Returns \c indeterminate if the numbers cannot be shown to be the same or different. Implementation dependent.
inline tribool operator!=(const Real& x, const Real& y) { return static_cast<ExactInterval>(x)!=static_cast<ExactInterval>(y); }
//! \brief Greater-than-or-equal-to comparison operator.
inline tribool operator>=(const Real& x, const Real& y) { return static_cast<ExactInterval>(x)>=static_cast<ExactInterval>(y); }
//! \brief Less-than-or-equal-to comparison operator.
inline tribool operator<=(const Real& x, const Real& y) { return static_cast<ExactInterval>(x)<=static_cast<ExactInterval>(y); }
//! \brief Strictly-greater-than comparison operator.
inline tribool operator> (const Real& x, const Real& y) { return static_cast<ExactInterval>(x)> static_cast<ExactInterval>(y); }
//! \brief Strictly-less-than comparison operator.
inline tribool operator< (const Real& x, const Real& y) { return static_cast<ExactInterval>(x)< static_cast<ExactInterval>(y); }
//@}

inline tribool operator==(const Real& x, double y) { return static_cast<ExactInterval>(x)==static_cast<ExactInterval>(y); }
inline tribool operator!=(const Real& x, double y) { return static_cast<ExactInterval>(x)!=static_cast<ExactInterval>(y); }
inline tribool operator>=(const Real& x, double y) { return static_cast<ExactInterval>(x)>=static_cast<ExactInterval>(y); }
inline tribool operator<=(const Real& x, double y) { return static_cast<ExactInterval>(x)<=static_cast<ExactInterval>(y); }
inline tribool operator> (const Real& x, double y) { return static_cast<ExactInterval>(x)> static_cast<ExactInterval>(y); }
inline tribool operator< (const Real& x, double y) { return static_cast<ExactInterval>(x)< static_cast<ExactInterval>(y); }

//@{
//! \related Real \name Arithmetical, algebraic and transcendental functions

//!  \brief A floating-point bound for |x|.
Float mag(const Real& x);

//!  \brief The constant infinity.
extern const Real infinity;
//!  \brief The constant pi.
extern const Real pi;

//!  \brief The absolute value function \c |x|.
Real abs(const Real& x);
//!  \brief The unary plus function \c +x.
Real pos(const Real& x);
//!  \brief The unary negation function \c -x.
Real neg(const Real& x);
//!  \brief The reciprocal function \c 1/x.
Real sqr(const Real& x);
//!  \brief The reciprocal function \c 1/x.
Real rec(const Real& x);
//!  \brief The binary addition function \c x+y.
Real add(const Real& x, const Real& y);
//!  \brief The subtraction function \c x-y.
Real sub(const Real& x, const Real& y);
//!  \brief The binary multiplication function \c x*y.
Real mul(const Real& x, const Real& y);
//!  \brief The division function \c x/y.
Real div(const Real& x, const Real& y);
//!  \brief The positive integer power function \c x^m.
Real pow(const Real& x, uint m);
//!  \brief The integer power function \c x^n.
Real pow(const Real& x, int n);
//!  \brief The square-root function.
Real sqrt(const Real& x);
//!  \brief The exponential function.
Real exp(const Real& x);
//!  \brief The natural logarithm function.
Real log(const Real& x);
//!  \brief The sine function.
Real sin(const Real& x);
//!  \brief The cosine function.
Real cos(const Real& x);
//!  \brief The tangent function.
Real tan(const Real& x);
//!  \brief The inverse sine function.
Real asin(const Real& x);
//!  \brief The inverse cosine function.
Real acos(const Real& x);
//!  \brief The inverse tangent function.
Real atan(const Real& x);

//@}

//@{
//! \related Real \name Input/output operators

//! \related Real \brief Write to an output stream.
std::ostream& operator<<(std::ostream& os, const Real& x);
//@}


} // namespace Ariadne

#endif
>>>>>>> dee10e8e
<|MERGE_RESOLUTION|>--- conflicted
+++ resolved
@@ -1,632 +1,331 @@
-<<<<<<< HEAD
-/***************************************************************************
- *            numeric/real.h
- *
- *  Copyright 2013-14  Pieter Collins
- *
- ****************************************************************************/
-
-/*
- *  This program is free software; you can redistribute it and/or modify
- *  it under the terms of the GNU General Public License as published by
- *  the Free Software Foundation; either version 2 of the License, or
- *  (at your option) any later version.
- *
- *  This program is distributed in the hope that it will be useful,
- *  but WITHOUT ANY WARRANTY; without even the implied warranty of
- *  MERCHANTABILITY or FITNESS FOR A PARTICULAR PURPOSE.  See the
- *  GNU Library General Public License for more details.
- *
- *  You should have received a copy of the GNU General Public License
- *  along with this program; if not, write to the Free Software
- *  Foundation, Inc., 59 Temple Place - Suite 330, Boston, MA 02111-1307, USA.
- */
-
-/*! \file numeric/real.h
- *  \brief
- */
-
-
-
-#ifndef ARIADNE_REAL_H
-#define ARIADNE_REAL_H
-
-#include "utility/typedefs.h"
-#include "utility/pointer.h"
-
-#include "numeric/logical.decl.h"
-#include "numeric/number.decl.h"
-#include "numeric/float.decl.h"
-
-namespace Ariadne {
-
-class Real;
-class LowerReal;
-class UpperReal;
-class PositiveReal;
-class PositiveLowerReal;
-class PositiveUpperReal;
-template<> struct IsNumericType<Real> : True { };
-
-struct Accuracy {
-    Nat _bits;
-    Accuracy(Nat bits) : _bits(bits) { }
-    Nat bits() const { return _bits; }
-    TwoExp error() const;
-    friend OutputStream& operator<<(OutputStream& os, Accuracy acc) { return os << "Accuracy("<<acc.bits()<<")"; }
-};
-
-extern const Real pi;
-extern const Real infinity;
-
-//! \ingroup UserNumericTypeSubModule
-//! \brief Computable real numbers definable in terms of elementary functions.
-class Real
-{
-  private: public:
-    class Interface;
-  private: public:
-    SharedPointer<Interface> _ptr;
-  private: public:
-    explicit Real(SharedPointer<Interface>);
-    explicit Real(double,double,double);
-  public:
-    typedef Effective Paradigm;
-    typedef Real NumericType;
-  public:
-    Real();
-
-    explicit Real(double);
-
-    template<class M, EnableIf<And<IsIntegral<M>,IsUnsigned<M>>> = dummy> Real(M m);
-    template<class N, EnableIf<And<IsIntegral<N>,IsSigned<N>>> = dummy> Real(N n);
-
-    Real(Integer const& n);
-    Real(Dyadic const& d);
-    Real(Decimal const& d);
-    Real(Rational const& q);
-
-    explicit Real(ExactFloat64 x);
-
-    operator Number<Effective>() const;
-
-    // Extract floating-point properties
-    UpperFloat64 upper() const;
-    LowerFloat64 lower() const;
-    ApproximateFloat64 approx() const;
-    double get_d() const;
-
-    // Extract arbitrarily accurate approximations
-    BoundedFloat64 operator() (Precision64 pr) const;
-    BoundedFloatMP operator() (PrecisionMP pr) const;
-    BoundedFloat64 get(Precision64 pr) const;
-    BoundedFloatMP get(PrecisionMP pr) const;
-    BoundedFloatMP evaluate(Accuracy acc) const;
-
-    // Non-templated to allow conversions
-    friend Real add(Real,Real);
-    friend Real sub(Real,Real);
-    friend Real mul(Real,Real);
-    friend Real div(Real,Real);
-    friend Real pow(Real, Nat);
-    friend Real pow(Real, Int);
-    friend Real pos(Real);
-    friend Real sqr(Real);
-    friend Real neg(Real);
-    friend Real rec(Real);
-    friend Real sqrt(Real);
-    friend Real exp(Real);
-    friend Real log(Real);
-    friend Real sin(Real);
-    friend Real cos(Real);
-    friend Real tan(Real);
-    friend Real atan(Real);
-
-    friend Real max(Real,Real);
-    friend Real min(Real,Real);
-    friend PositiveReal abs(Real);
-
-    friend ErrorFloat64 mag(Real);
-
-    friend NegSierpinski eq(Real,Real);
-    friend Kleenean lt(Real,Real);
-
-    friend PositiveReal dist(Real,Real);
-
-    friend Real& operator+=(Real&,Real);
-    friend Real& operator-=(Real&,Real);
-    friend Real& operator*=(Real&,Real);
-    friend Real& operator/=(Real&,Real);
-
-    friend Real operator+(Real);
-    friend Real operator-(Real);
-    friend Real operator+(Real,Real);
-    friend Real operator-(Real,Real);
-    friend Real operator*(Real,Real);
-    friend Real operator/(Real,Real);
-
-    friend Falsifyable operator==(Real,Real);
-    friend Verifyable operator!=(Real,Real);
-    friend Quasidecidable operator<=(Real,Real);
-    friend Quasidecidable operator>=(Real,Real);
-    friend Quasidecidable operator< (Real,Real);
-    friend Quasidecidable operator> (Real,Real);
-
-    friend Bool same(Real,Real);
-
-    friend OutputStream& operator<<(OutputStream&, Real const&);
-
-    friend Number<Effective> operator+(Number<Effective>, Number<Effective>);
-    friend Number<Effective> operator-(Number<Effective>, Number<Effective>);
-    friend Number<Effective> operator*(Number<Effective>, Number<Effective>);
-    friend Number<Effective> operator/(Number<Effective>, Number<Effective>);
-  private:
-    Real(std::int64_t n, Void*);
-    Real(std::uint64_t m, Void*);
-};
-
-template<class M, EnableIf<And<IsIntegral<M>,IsUnsigned<M>>>> inline Real::Real(M m) : Real(std::uint64_t(m),nullptr) { };
-template<class N, EnableIf<And<IsIntegral<N>,IsSigned<N>>>> inline Real::Real(N n) : Real(std::int64_t(n),nullptr) { };
-
-
-//! \ingroup UserNumericTypeSubModule
-//! \brief Computable lower real numbers defined by conversion to concrete floats.
-class LowerReal
-{
-  private: public:
-    SharedPointer<Real::Interface> _ptr;
-  private: public:
-    explicit LowerReal(SharedPointer<Real::Interface>);
-  public:
-    typedef EffectiveLower Paradigm;
-    typedef LowerReal NumericType;
-  public:
-    LowerReal(Real);
-  public:
-    LowerFloat64 operator() (Precision64 pr) const;
-    LowerFloatMP operator() (PrecisionMP pr) const;
-    LowerFloat64 get(Precision64 pr) const;
-    LowerFloatMP get(PrecisionMP pr) const;
-  public:
-    LowerReal max(LowerReal,LowerReal);
-
-    LowerReal min(LowerReal,LowerReal);
-    Real min(Real,LowerReal);
-    Real min(LowerReal,Real);
-
-    LowerReal neg(UpperReal);
-    UpperReal neg(LowerReal);
-    LowerReal add(LowerReal,LowerReal);
-    LowerReal sub(LowerReal,UpperReal);
-    UpperReal sub(UpperReal,LowerReal);
-};
-
-//! \ingroup UserNumericTypeSubModule
-//! \brief Computable lower real numbers defined by conversion to concrete floats.
-class UpperReal
-{
-  private: public:
-    SharedPointer<Real::Interface> _ptr;
-  private: public:
-    explicit UpperReal(SharedPointer<Real::Interface>);
-  public:
-    typedef EffectiveUpper Paradigm;
-    typedef UpperReal NumericType;
-  public:
-    UpperReal(Real);
-  public:
-    UpperFloat64 operator() (Precision64 pr) const;
-    UpperFloatMP operator() (PrecisionMP pr) const;
-    UpperFloat64 get(Precision64 pr) const;
-    UpperFloatMP get(PrecisionMP pr) const;
-  public:
-    UpperReal max(UpperReal,UpperReal);
-    Real max(Real,UpperReal);
-    Real max(UpperReal,Real);
-
-    UpperReal min(UpperReal,UpperReal);
-
-    UpperReal neg(LowerReal);
-    LowerReal neg(UpperReal);
-    UpperReal add(UpperReal,UpperReal);
-    UpperReal sub(UpperReal,LowerReal);
-    LowerReal sub(LowerReal,UpperReal);
-};
-
-//! \ingroup UserNumericTypeSubModule
-//! \brief Computable lower real numbers defined by conversion to concrete floats.
-class PositiveReal : public Real
-{
-  public:
-    using Real::Real;
-    PositiveReal() : Real() { }
-    PositiveReal(Real r) : Real(r) { }
-    PositiveBoundedFloat64 get(Precision64 pr) const;
-    PositiveBoundedFloatMP get(PrecisionMP pr) const;
-  public:
-    PositiveReal max(PositiveReal,PositiveReal);
-    PositiveReal max(Real,PositiveReal);
-    PositiveReal max(PositiveReal,Real);
-
-    PositiveReal min(PositiveReal,PositiveReal);
-
-    PositiveReal rec(PositiveReal);
-    PositiveReal add(PositiveReal,PositiveReal);
-    PositiveReal mul(PositiveReal,PositiveReal);
-    PositiveReal div(PositiveReal,PositiveReal);
-};
-
-//! \ingroup UserNumericTypeSubModule
-//! \brief Computable lower real numbers defined by conversion to concrete floats.
-class PositiveLowerReal : public LowerReal
-{
-  public:
-    using LowerReal::LowerReal;
-    PositiveLowerReal(LowerReal r) : LowerReal(r) { }
-    PositiveLowerFloat64 get(Precision64 pr) const;
-    PositiveLowerFloatMP get(PrecisionMP pr) const;
-  public:
-    PositiveLowerReal rec(PositiveUpperReal);
-    PositiveUpperReal rec(PositiveLowerReal);
-    PositiveLowerReal add(PositiveLowerReal,PositiveLowerReal);
-    PositiveLowerReal mul(PositiveLowerReal,PositiveLowerReal);
-    PositiveLowerReal div(PositiveLowerReal,PositiveUpperReal);
-    PositiveUpperReal div(PositiveUpperReal,PositiveLowerReal);
-};
-
-//! \ingroup UserNumericTypeSubModule
-//! \brief Computable lower real numbers defined by conversion to concrete floats.
-class PositiveUpperReal : public UpperReal
-{
-  public:
-    using UpperReal::UpperReal;
-    PositiveUpperReal(UpperReal r) : UpperReal(r) { }
-    PositiveUpperFloat64 get(Precision64 pr) const;
-    PositiveUpperFloatMP get(PrecisionMP pr) const;
-  public:
-    PositiveUpperReal rec(PositiveLowerReal);
-    PositiveLowerReal rec(PositiveUpperReal);
-    PositiveUpperReal add(PositiveUpperReal,PositiveUpperReal);
-    PositiveUpperReal mul(PositiveUpperReal,PositiveUpperReal);
-    PositiveUpperReal div(PositiveUpperReal,PositiveLowerReal);
-    PositiveLowerReal div(PositiveLowerReal,PositiveUpperReal);
-};
-
-} // namespace Ariadne
-
-#include "numeric/logical.h"
-
-namespace Ariadne {
-
-template<class N, EnableIf<IsIntegral<N>> =dummy> inline Kleenean operator==(const Real& x1, N n2) { return x1==Real(n2); }
-template<class N, EnableIf<IsIntegral<N>> =dummy> inline Kleenean operator!=(const Real& x1, N n2) { return x1!=Real(n2); }
-template<class N, EnableIf<IsIntegral<N>> =dummy> inline Kleenean operator<=(const Real& x1, N n2) { return x1<=Real(n2); }
-template<class N, EnableIf<IsIntegral<N>> =dummy> inline Kleenean operator>=(const Real& x1, N n2) { return x1>=Real(n2); }
-template<class N, EnableIf<IsIntegral<N>> =dummy> inline Kleenean operator< (const Real& x1, N n2) { return x1< Real(n2); }
-template<class N, EnableIf<IsIntegral<N>> =dummy> inline Kleenean operator> (const Real& x1, N n2) { return x1> Real(n2); }
-
-/*
-template<class D, EnableIf<IsFloatingPoint<D>> =dummy> inline auto
-    operator==(Real r, D d) -> decltype(r==ApproximateFloat64(d)) { return r==ApproximateFloat64(d); }
-template<class D, EnableIf<IsFloatingPoint<D>> =dummy> inline auto
-    operator!=(Real r, D d) -> decltype(r!=ApproximateFloat64(d)) { return r!=ApproximateFloat64(d); }
-template<class D, EnableIf<IsFloatingPoint<D>> =dummy> inline auto
-    operator< (Real r, D d) -> decltype(r< ApproximateFloat64(d)) { return r< ApproximateFloat64(d); }
-template<class D, EnableIf<IsFloatingPoint<D>> =dummy> inline auto
-    operator> (Real r, D d) -> decltype(r> ApproximateFloat64(d)) { return r> ApproximateFloat64(d); }
-template<class D, EnableIf<IsFloatingPoint<D>> =dummy> inline auto
-    operator<=(Real r, D d) -> decltype(r<=ApproximateFloat64(d)) { return r<=ApproximateFloat64(d); }
-template<class D, EnableIf<IsFloatingPoint<D>> =dummy> inline auto
-    operator>=(Real r, D d) -> decltype(r>=ApproximateFloat64(d)) { return r>=ApproximateFloat64(d); }
-*/
-/*
-template<class T> auto operator+(T const& t) -> decltype(pos(t)) { return pos(t); }
-template<class T> auto operator-(T const& t) -> decltype(neg(t)) { return neg(t); }
-template<class T1, class T2> auto operator+(T1 const& t1, T2 const& t2) -> decltype(add(t1,t2)) { return add(t1,t2); }
-template<class T1, class T2> auto operator-(T1 const& t1, T2 const& t2) -> decltype(sub(t1,t2)) { return sub(t1,t2); }
-template<class T1, class T2> auto operator*(T1 const& t1, T2 const& t2) -> decltype(mul(t1,t2)) { return mul(t1,t2); }
-template<class T1, class T2> auto operator/(T1 const& t1, T2 const& t2) -> decltype(div(t1,t2)) { return div(t1,t2); }
-*/
-} // namespace Ariadne
-
-#endif
-=======
-/***************************************************************************
- *            real.h
- *
- *  Copyright 2008-10  Pieter Collins
- *
- ****************************************************************************/
-
-/*
- *  This program is free software; you can redistribute it and/or modify
- *  it under the terms of the GNU General Public License as published by
- *  the Free Software Foundation; either version 2 of the License, or
- *  (at your option) any later version.
- *
- *  This program is distributed in the hope that it will be useful,
- *  but WITHOUT ANY WARRANTY; without even the implied warranty of
- *  MERCHANTABILITY or FITNESS FOR A PARTICULAR PURPOSE.  See the
- *  GNU Library General Public License for more details.
- *
- *  You should have received a copy of the GNU General Public License
- *  along with this program; if not, write to the Free Software
- *  Foundation, Inc., 59 Temple Place - Suite 330, Boston, MA 02111-1307, USA.
- */
-
-/*! \file real.h
- *  \brief General (computable) real number class.
- */
-
-#ifndef ARIADNE_REAL_H
-#define ARIADNE_REAL_H
-
-#include <iostream>
-#include <cassert>
-#include <cstdlib>
-#include <string>
-#include <memory>
-
-#include "utility/declarations.h"
-
-#include "utility/tribool.h"
-#include "numeric/rounding.h"
-#include "utility/macros.h"
-#include "numeric/integer.h"
-#include "numeric/rational.h"
-
-#include "numeric/float-approximate.h"
-#include "numeric/float-validated.h"
-#include "numeric/float-exact.h"
-
-#include "geometry/interval.h"
-
-namespace Ariadne {
-
-class RealInterface;
-
-//! \ingroup NumericModule
-//! \brief Computable real numbers.
-//!
-//! Support over-approximation by an ExactInterval and approximation by a Float.
-class Real {
-    std::shared_ptr<RealInterface> _ptr;
-  public:
-    typedef Real NumericType;
-  public:
-    explicit Real(RealInterface* raw_ptr);
-  public:
-    //! Destructor.
-    ~Real();
-    //! Default constructor yields the exact value \a 0.
-    Real();
-    //! \brief Construct from a string literal.
-    //! This can be used to create real numbers representing decimal values e.g. \c %Real("4.2") .
-    explicit Real(const std::string& s);
-    //! \brief Construct from double-precision values giving lower and upper bounds for the exact value.
-    explicit Real(double l, double u);
-    //! \brief Construct from double-precision values giving lower and upper bounds for the exact value and a nearest approximation.
-    explicit Real(double l, double x, double u);
-
-    //! \brief Convert from a builtin natural number.
-    Real(unsigned int m);
-    //! \brief Convert from a builtin integer.
-    Real(int n);
-    //! \brief Convert from a builtin double-precision floating-point value.
-    //! A numeric literal is first processed by the language support, and the resulting %Real may not have
-    //! the same value as the mathematical literal. e.g. \c %Real(4.2) has the value 4.2000000000000002 to 16 decimal places.
-    explicit Real(double x);
-#ifdef HAVE_GMPXX_H
-    //! \brief Convert from an integer.
-    Real(const Integer& z);
-    //! \brief Convert from a rational number.
-    Real(const Rational& q);
-#endif
-    //! \brief Convert from a decimal number.
-    Real(const Decimal& d);
-    //! \brief Convert from a dyadic number.
-    Real(const Dyadic& x);
-    //! \brief Convert from an exact floating-point number.
-    Real(const ExactFloat& x);
-    //! \brief Copy constructor.
-    Real(const Real&);
-    //! \brief Copy assignment.
-    Real& operator=(const Real&);
-
-    explicit operator ApproximateFloat() const;
-    explicit operator LowerFloat() const;
-    explicit operator UpperFloat() const;
-    explicit operator ValidatedFloat() const;
-  public:
-    //! \brief Get an approximation as a builtin double-precision floating-point number.
-    double get_d() const;
-  private:
-    friend class ApproximateFloat;
-    friend class ValidatedFloat;
-    friend OutputStream& operator<<(OutputStream& os, const Real& x);
-};
-
-//@{
-//! \related Real \name Arithmetic Operators
-
-//!  \brief Unary plus operator.
-Real operator+(const Real& x);
-//!  \brief Unary negation operator.
-Real operator-(const Real& x);
-//!  \brief Binary addition operator.
-Real operator+(const Real& x, const Real& y);
-//!  \brief Subtraction operator.
-Real operator-(const Real& x, const Real& y);
-//! \brief Binary multiplication operator.
-Real operator*(const Real& x, const Real& y);
-//! \brief Division operator.
-Real operator/(const Real& x, const Real& y);
-
-//!  \brief Inplace addition operator.
-inline Real& operator+=(Real& x, const Real& y) { return x=x+y; }
-//!  \brief Inplace subtraction operator.
-inline Real& operator-=(Real& x, const Real& y) { return x=x-y; }
-//!  \brief Inplace multiplication operator.
-inline Real& operator*=(Real& x, const Real& y) { return x=x*y; }
-//!  \brief Inplace division operator.
-inline Real& operator/=(Real& x, const Real& y) { return x=x/y; }
-
-//@}
-
-template<class N, typename std::enable_if<std::is_integral<N>::value,int>::type=0>
-    inline Real operator*(const Real& i1, N n2) { return operator*(i1,Real(n2)); };
-template<class N, typename std::enable_if<std::is_integral<N>::value,int>::type=0>
-    inline Real operator*(N n1, const Real& i2) { return operator*(Real(n1),i2); };
-template<class N, typename std::enable_if<std::is_integral<N>::value,int>::type=0>
-    inline Real operator/(const Real& i1, N n2) { return operator/(i1,Real(n2)); };
-template<class N, typename std::enable_if<std::is_integral<N>::value,int>::type=0>
-    inline Real operator/(N n1, const Real& i2) { return operator/(Real(n1),i2); };
-
-/*
-inline Real operator+(const Real& x, double y) { return x+static_cast<Real>(y); }
-inline Real operator-(const Real& x, double y) { return x-static_cast<Real>(y); }
-inline Real operator*(const Real& x, double y) { return x*static_cast<Real>(y); }
-inline Real operator/(const Real& x, double y) { return x/static_cast<Real>(y); }
-inline Real operator+(double x, const Real& y) { return static_cast<Real>(x)+y; }
-inline Real operator-(double x, const Real& y) { return static_cast<Real>(x)-y; }
-inline Real operator*(double x, const Real& y) { return static_cast<Real>(x)*y; }
-inline Real operator/(double x, const Real& y) { return static_cast<Real>(x)/y; }
-*/
-
-/*
-inline ApproximateFloat operator+(const Real& x, const ApproximateFloat& y) { return static_cast<ApproximateFloat>(x)+y; }
-inline ApproximateFloat operator-(const Real& x, const ApproximateFloat& y) { return static_cast<ApproximateFloat>(x)-y; }
-inline ApproximateFloat operator*(const Real& x, const ApproximateFloat& y) { return static_cast<ApproximateFloat>(x)*y; }
-inline ApproximateFloat operator/(const Real& x, const ApproximateFloat& y) { return static_cast<ApproximateFloat>(x)/y; }
-inline ApproximateFloat operator+(const ApproximateFloat& x, const Real& y) { return x+static_cast<ApproximateFloat>(y); }
-inline ApproximateFloat operator-(const ApproximateFloat& x, const Real& y) { return x-static_cast<ApproximateFloat>(y); }
-inline ApproximateFloat operator*(const ApproximateFloat& x, const Real& y) { return x*static_cast<ApproximateFloat>(y); }
-inline ApproximateFloat operator/(const ApproximateFloat& x, const Real& y) { return x/static_cast<ApproximateFloat>(y); }
-inline ApproximateFloat& operator+=(ApproximateFloat& x, const Real& y) { return x+=static_cast<ApproximateFloat>(y); }
-inline ApproximateFloat& operator-=(ApproximateFloat& x, const Real& y) { return x-=static_cast<ApproximateFloat>(y); }
-inline ApproximateFloat& operator*=(ApproximateFloat& x, const Real& y) { return x*=static_cast<ApproximateFloat>(y); }
-inline ApproximateFloat& operator/=(ApproximateFloat& x, const Real& y) { return x/=static_cast<ApproximateFloat>(y); }
-
-inline ValidatedFloat operator+(const Real& x, const ValidatedFloat& y) { return static_cast<ValidatedFloat>(x)+y; }
-inline ValidatedFloat operator-(const Real& x, const ValidatedFloat& y) { return static_cast<ValidatedFloat>(x)-y; }
-inline ValidatedFloat operator*(const Real& x, const ValidatedFloat& y) { return static_cast<ValidatedFloat>(x)*y; }
-inline ValidatedFloat operator/(const Real& x, const ValidatedFloat& y) { return static_cast<ValidatedFloat>(x)/y; }
-inline ValidatedFloat operator+(const ValidatedFloat& x, const Real& y) { return x+static_cast<ValidatedFloat>(y); }
-inline ValidatedFloat operator-(const ValidatedFloat& x, const Real& y) { return x-static_cast<ValidatedFloat>(y); }
-inline ValidatedFloat operator*(const ValidatedFloat& x, const Real& y) { return x*static_cast<ValidatedFloat>(y); }
-inline ValidatedFloat operator/(const ValidatedFloat& x, const Real& y) { return x/static_cast<ValidatedFloat>(y); }
-inline ValidatedFloat& operator+=(ValidatedFloat& x, const Real& y) { return x+=static_cast<ValidatedFloat>(y); }
-inline ValidatedFloat& operator-=(ValidatedFloat& x, const Real& y) { return x-=static_cast<ValidatedFloat>(y); }
-inline ValidatedFloat& operator*=(ValidatedFloat& x, const Real& y) { return x*=static_cast<ValidatedFloat>(y); }
-inline ValidatedFloat& operator/=(ValidatedFloat& x, const Real& y) { return x/=static_cast<ValidatedFloat>(y); }
-
-inline ExactInterval operator+(const Real& x, const ExactInterval& y) { return static_cast<ExactInterval>(x)+y; }
-inline ExactInterval operator-(const Real& x, const ExactInterval& y) { return static_cast<ExactInterval>(x)-y; }
-inline ExactInterval operator*(const Real& x, const ExactInterval& y) { return static_cast<ExactInterval>(x)*y; }
-inline ExactInterval operator/(const Real& x, const ExactInterval& y) { return static_cast<ExactInterval>(x)/y; }
-inline ExactInterval operator+(const ExactInterval& x, const Real& y) { return x+static_cast<ExactInterval>(y); }
-inline ExactInterval operator-(const ExactInterval& x, const Real& y) { return x-static_cast<ExactInterval>(y); }
-inline ExactInterval operator*(const ExactInterval& x, const Real& y) { return x*static_cast<ExactInterval>(y); }
-inline ExactInterval operator/(const ExactInterval& x, const Real& y) { return x/static_cast<ExactInterval>(y); }
-inline ExactInterval& operator+=(ExactInterval& x, const Real& y) { return x+=static_cast<ExactInterval>(y); }
-inline ExactInterval& operator-=(ExactInterval& x, const Real& y) { return x-=static_cast<ExactInterval>(y); }
-inline ExactInterval& operator*=(ExactInterval& x, const Real& y) { return x*=static_cast<ExactInterval>(y); }
-inline ExactInterval& operator/=(ExactInterval& x, const Real& y) { return x/=static_cast<ExactInterval>(y); }
-*/
-
-//@{
-//! \related Real \name Comparison Operators
-
-//! \brief Equality operator.
-//! Returns \c true if the numbers have the same representation or can be evaluated exactly to the same value.
-//! Returns \c false if the numbers can be evalated to different values.
-//! Returns \c indeterminate if the numbers cannot be shown to be the same or different. Implementation dependent.
-inline tribool operator==(const Real& x, const Real& y) { return static_cast<ExactInterval>(x)==static_cast<ExactInterval>(y); }
-//! \brief Inequality operator.
-//! Returns \c true if the numbers have been proved to be different, such as by evaluation to different values.
-//! Returns \c false if the numbers have the same representation or can be evaluated exactly to the same value.
-//! Returns \c indeterminate if the numbers cannot be shown to be the same or different. Implementation dependent.
-inline tribool operator!=(const Real& x, const Real& y) { return static_cast<ExactInterval>(x)!=static_cast<ExactInterval>(y); }
-//! \brief Greater-than-or-equal-to comparison operator.
-inline tribool operator>=(const Real& x, const Real& y) { return static_cast<ExactInterval>(x)>=static_cast<ExactInterval>(y); }
-//! \brief Less-than-or-equal-to comparison operator.
-inline tribool operator<=(const Real& x, const Real& y) { return static_cast<ExactInterval>(x)<=static_cast<ExactInterval>(y); }
-//! \brief Strictly-greater-than comparison operator.
-inline tribool operator> (const Real& x, const Real& y) { return static_cast<ExactInterval>(x)> static_cast<ExactInterval>(y); }
-//! \brief Strictly-less-than comparison operator.
-inline tribool operator< (const Real& x, const Real& y) { return static_cast<ExactInterval>(x)< static_cast<ExactInterval>(y); }
-//@}
-
-inline tribool operator==(const Real& x, double y) { return static_cast<ExactInterval>(x)==static_cast<ExactInterval>(y); }
-inline tribool operator!=(const Real& x, double y) { return static_cast<ExactInterval>(x)!=static_cast<ExactInterval>(y); }
-inline tribool operator>=(const Real& x, double y) { return static_cast<ExactInterval>(x)>=static_cast<ExactInterval>(y); }
-inline tribool operator<=(const Real& x, double y) { return static_cast<ExactInterval>(x)<=static_cast<ExactInterval>(y); }
-inline tribool operator> (const Real& x, double y) { return static_cast<ExactInterval>(x)> static_cast<ExactInterval>(y); }
-inline tribool operator< (const Real& x, double y) { return static_cast<ExactInterval>(x)< static_cast<ExactInterval>(y); }
-
-//@{
-//! \related Real \name Arithmetical, algebraic and transcendental functions
-
-//!  \brief A floating-point bound for |x|.
-Float mag(const Real& x);
-
-//!  \brief The constant infinity.
-extern const Real infinity;
-//!  \brief The constant pi.
-extern const Real pi;
-
-//!  \brief The absolute value function \c |x|.
-Real abs(const Real& x);
-//!  \brief The unary plus function \c +x.
-Real pos(const Real& x);
-//!  \brief The unary negation function \c -x.
-Real neg(const Real& x);
-//!  \brief The reciprocal function \c 1/x.
-Real sqr(const Real& x);
-//!  \brief The reciprocal function \c 1/x.
-Real rec(const Real& x);
-//!  \brief The binary addition function \c x+y.
-Real add(const Real& x, const Real& y);
-//!  \brief The subtraction function \c x-y.
-Real sub(const Real& x, const Real& y);
-//!  \brief The binary multiplication function \c x*y.
-Real mul(const Real& x, const Real& y);
-//!  \brief The division function \c x/y.
-Real div(const Real& x, const Real& y);
-//!  \brief The positive integer power function \c x^m.
-Real pow(const Real& x, uint m);
-//!  \brief The integer power function \c x^n.
-Real pow(const Real& x, int n);
-//!  \brief The square-root function.
-Real sqrt(const Real& x);
-//!  \brief The exponential function.
-Real exp(const Real& x);
-//!  \brief The natural logarithm function.
-Real log(const Real& x);
-//!  \brief The sine function.
-Real sin(const Real& x);
-//!  \brief The cosine function.
-Real cos(const Real& x);
-//!  \brief The tangent function.
-Real tan(const Real& x);
-//!  \brief The inverse sine function.
-Real asin(const Real& x);
-//!  \brief The inverse cosine function.
-Real acos(const Real& x);
-//!  \brief The inverse tangent function.
-Real atan(const Real& x);
-
-//@}
-
-//@{
-//! \related Real \name Input/output operators
-
-//! \related Real \brief Write to an output stream.
-std::ostream& operator<<(std::ostream& os, const Real& x);
-//@}
-
-
-} // namespace Ariadne
-
-#endif
->>>>>>> dee10e8e
+/***************************************************************************
+ *            numeric/real.h
+ *
+ *  Copyright 2013-14  Pieter Collins
+ *
+ ****************************************************************************/
+
+/*
+ *  This program is free software; you can redistribute it and/or modify
+ *  it under the terms of the GNU General Public License as published by
+ *  the Free Software Foundation; either version 2 of the License, or
+ *  (at your option) any later version.
+ *
+ *  This program is distributed in the hope that it will be useful,
+ *  but WITHOUT ANY WARRANTY; without even the implied warranty of
+ *  MERCHANTABILITY or FITNESS FOR A PARTICULAR PURPOSE.  See the
+ *  GNU Library General Public License for more details.
+ *
+ *  You should have received a copy of the GNU General Public License
+ *  along with this program; if not, write to the Free Software
+ *  Foundation, Inc., 59 Temple Place - Suite 330, Boston, MA 02111-1307, USA.
+ */
+
+/*! \file numeric/real.h
+ *  \brief
+ */
+
+
+
+#ifndef ARIADNE_REAL_H
+#define ARIADNE_REAL_H
+
+#include "utility/typedefs.h"
+#include "utility/pointer.h"
+
+#include "numeric/logical.decl.h"
+#include "numeric/number.decl.h"
+#include "numeric/float.decl.h"
+
+namespace Ariadne {
+
+class Real;
+class LowerReal;
+class UpperReal;
+class PositiveReal;
+class PositiveLowerReal;
+class PositiveUpperReal;
+template<> struct IsNumericType<Real> : True { };
+
+struct Accuracy {
+    Nat _bits;
+    Accuracy(Nat bits) : _bits(bits) { }
+    Nat bits() const { return _bits; }
+    TwoExp error() const;
+    friend OutputStream& operator<<(OutputStream& os, Accuracy acc) { return os << "Accuracy("<<acc.bits()<<")"; }
+};
+
+extern const Real pi;
+extern const Real infinity;
+
+//! \ingroup UserNumericTypeSubModule
+//! \brief Computable real numbers definable in terms of elementary functions.
+class Real
+{
+  private: public:
+    class Interface;
+  private: public:
+    SharedPointer<Interface> _ptr;
+  private: public:
+    explicit Real(SharedPointer<Interface>);
+    explicit Real(double,double,double);
+  public:
+    typedef Effective Paradigm;
+    typedef Real NumericType;
+  public:
+    Real();
+
+    explicit Real(double);
+
+    template<class M, EnableIf<And<IsIntegral<M>,IsUnsigned<M>>> = dummy> Real(M m);
+    template<class N, EnableIf<And<IsIntegral<N>,IsSigned<N>>> = dummy> Real(N n);
+
+    Real(Integer const& n);
+    Real(Dyadic const& d);
+    Real(Decimal const& d);
+    Real(Rational const& q);
+
+    explicit Real(ExactFloat64 x);
+
+    operator Number<Effective>() const;
+
+    // Extract floating-point properties
+    UpperFloat64 upper() const;
+    LowerFloat64 lower() const;
+    ApproximateFloat64 approx() const;
+    double get_d() const;
+
+    // Extract arbitrarily accurate approximations
+    BoundedFloat64 operator() (Precision64 pr) const;
+    BoundedFloatMP operator() (PrecisionMP pr) const;
+    BoundedFloat64 get(Precision64 pr) const;
+    BoundedFloatMP get(PrecisionMP pr) const;
+    BoundedFloatMP evaluate(Accuracy acc) const;
+
+    // Non-templated to allow conversions
+    friend Real add(Real,Real);
+    friend Real sub(Real,Real);
+    friend Real mul(Real,Real);
+    friend Real div(Real,Real);
+    friend Real pow(Real, Nat);
+    friend Real pow(Real, Int);
+    friend Real pos(Real);
+    friend Real sqr(Real);
+    friend Real neg(Real);
+    friend Real rec(Real);
+    friend Real sqrt(Real);
+    friend Real exp(Real);
+    friend Real log(Real);
+    friend Real sin(Real);
+    friend Real cos(Real);
+    friend Real tan(Real);
+    friend Real atan(Real);
+
+    friend Real max(Real,Real);
+    friend Real min(Real,Real);
+    friend PositiveReal abs(Real);
+
+    friend ErrorFloat64 mag(Real);
+
+    friend NegSierpinski eq(Real,Real);
+    friend Kleenean lt(Real,Real);
+
+    friend PositiveReal dist(Real,Real);
+
+    friend Real& operator+=(Real&,Real);
+    friend Real& operator-=(Real&,Real);
+    friend Real& operator*=(Real&,Real);
+    friend Real& operator/=(Real&,Real);
+
+    friend Real operator+(Real);
+    friend Real operator-(Real);
+    friend Real operator+(Real,Real);
+    friend Real operator-(Real,Real);
+    friend Real operator*(Real,Real);
+    friend Real operator/(Real,Real);
+
+    friend Falsifyable operator==(Real,Real);
+    friend Verifyable operator!=(Real,Real);
+    friend Quasidecidable operator<=(Real,Real);
+    friend Quasidecidable operator>=(Real,Real);
+    friend Quasidecidable operator< (Real,Real);
+    friend Quasidecidable operator> (Real,Real);
+
+    friend Bool same(Real,Real);
+
+    friend OutputStream& operator<<(OutputStream&, Real const&);
+
+    friend Number<Effective> operator+(Number<Effective>, Number<Effective>);
+    friend Number<Effective> operator-(Number<Effective>, Number<Effective>);
+    friend Number<Effective> operator*(Number<Effective>, Number<Effective>);
+    friend Number<Effective> operator/(Number<Effective>, Number<Effective>);
+  private:
+    Real(std::int64_t n, Void*);
+    Real(std::uint64_t m, Void*);
+};
+
+template<class M, EnableIf<And<IsIntegral<M>,IsUnsigned<M>>>> inline Real::Real(M m) : Real(std::uint64_t(m),nullptr) { };
+template<class N, EnableIf<And<IsIntegral<N>,IsSigned<N>>>> inline Real::Real(N n) : Real(std::int64_t(n),nullptr) { };
+
+
+//! \ingroup UserNumericTypeSubModule
+//! \brief Computable lower real numbers defined by conversion to concrete floats.
+class LowerReal
+{
+  private: public:
+    SharedPointer<Real::Interface> _ptr;
+  private: public:
+    explicit LowerReal(SharedPointer<Real::Interface>);
+  public:
+    typedef EffectiveLower Paradigm;
+    typedef LowerReal NumericType;
+  public:
+    LowerReal(Real);
+  public:
+    LowerFloat64 operator() (Precision64 pr) const;
+    LowerFloatMP operator() (PrecisionMP pr) const;
+    LowerFloat64 get(Precision64 pr) const;
+    LowerFloatMP get(PrecisionMP pr) const;
+  public:
+    LowerReal max(LowerReal,LowerReal);
+
+    LowerReal min(LowerReal,LowerReal);
+    Real min(Real,LowerReal);
+    Real min(LowerReal,Real);
+
+    LowerReal neg(UpperReal);
+    UpperReal neg(LowerReal);
+    LowerReal add(LowerReal,LowerReal);
+    LowerReal sub(LowerReal,UpperReal);
+    UpperReal sub(UpperReal,LowerReal);
+};
+
+//! \ingroup UserNumericTypeSubModule
+//! \brief Computable lower real numbers defined by conversion to concrete floats.
+class UpperReal
+{
+  private: public:
+    SharedPointer<Real::Interface> _ptr;
+  private: public:
+    explicit UpperReal(SharedPointer<Real::Interface>);
+  public:
+    typedef EffectiveUpper Paradigm;
+    typedef UpperReal NumericType;
+  public:
+    UpperReal(Real);
+  public:
+    UpperFloat64 operator() (Precision64 pr) const;
+    UpperFloatMP operator() (PrecisionMP pr) const;
+    UpperFloat64 get(Precision64 pr) const;
+    UpperFloatMP get(PrecisionMP pr) const;
+  public:
+    UpperReal max(UpperReal,UpperReal);
+    Real max(Real,UpperReal);
+    Real max(UpperReal,Real);
+
+    UpperReal min(UpperReal,UpperReal);
+
+    UpperReal neg(LowerReal);
+    LowerReal neg(UpperReal);
+    UpperReal add(UpperReal,UpperReal);
+    UpperReal sub(UpperReal,LowerReal);
+    LowerReal sub(LowerReal,UpperReal);
+};
+
+//! \ingroup UserNumericTypeSubModule
+//! \brief Computable lower real numbers defined by conversion to concrete floats.
+class PositiveReal : public Real
+{
+  public:
+    using Real::Real;
+    PositiveReal() : Real() { }
+    PositiveReal(Real r) : Real(r) { }
+    PositiveBoundedFloat64 get(Precision64 pr) const;
+    PositiveBoundedFloatMP get(PrecisionMP pr) const;
+  public:
+    PositiveReal max(PositiveReal,PositiveReal);
+    PositiveReal max(Real,PositiveReal);
+    PositiveReal max(PositiveReal,Real);
+
+    PositiveReal min(PositiveReal,PositiveReal);
+
+    PositiveReal rec(PositiveReal);
+    PositiveReal add(PositiveReal,PositiveReal);
+    PositiveReal mul(PositiveReal,PositiveReal);
+    PositiveReal div(PositiveReal,PositiveReal);
+};
+
+//! \ingroup UserNumericTypeSubModule
+//! \brief Computable lower real numbers defined by conversion to concrete floats.
+class PositiveLowerReal : public LowerReal
+{
+  public:
+    using LowerReal::LowerReal;
+    PositiveLowerReal(LowerReal r) : LowerReal(r) { }
+    PositiveLowerFloat64 get(Precision64 pr) const;
+    PositiveLowerFloatMP get(PrecisionMP pr) const;
+  public:
+    PositiveLowerReal rec(PositiveUpperReal);
+    PositiveUpperReal rec(PositiveLowerReal);
+    PositiveLowerReal add(PositiveLowerReal,PositiveLowerReal);
+    PositiveLowerReal mul(PositiveLowerReal,PositiveLowerReal);
+    PositiveLowerReal div(PositiveLowerReal,PositiveUpperReal);
+    PositiveUpperReal div(PositiveUpperReal,PositiveLowerReal);
+};
+
+//! \ingroup UserNumericTypeSubModule
+//! \brief Computable lower real numbers defined by conversion to concrete floats.
+class PositiveUpperReal : public UpperReal
+{
+  public:
+    using UpperReal::UpperReal;
+    PositiveUpperReal(UpperReal r) : UpperReal(r) { }
+    PositiveUpperFloat64 get(Precision64 pr) const;
+    PositiveUpperFloatMP get(PrecisionMP pr) const;
+  public:
+    PositiveUpperReal rec(PositiveLowerReal);
+    PositiveLowerReal rec(PositiveUpperReal);
+    PositiveUpperReal add(PositiveUpperReal,PositiveUpperReal);
+    PositiveUpperReal mul(PositiveUpperReal,PositiveUpperReal);
+    PositiveUpperReal div(PositiveUpperReal,PositiveLowerReal);
+    PositiveLowerReal div(PositiveLowerReal,PositiveUpperReal);
+};
+
+} // namespace Ariadne
+
+#include "numeric/logical.h"
+
+namespace Ariadne {
+
+template<class N, EnableIf<IsIntegral<N>> =dummy> inline Kleenean operator==(const Real& x1, N n2) { return x1==Real(n2); }
+template<class N, EnableIf<IsIntegral<N>> =dummy> inline Kleenean operator!=(const Real& x1, N n2) { return x1!=Real(n2); }
+template<class N, EnableIf<IsIntegral<N>> =dummy> inline Kleenean operator<=(const Real& x1, N n2) { return x1<=Real(n2); }
+template<class N, EnableIf<IsIntegral<N>> =dummy> inline Kleenean operator>=(const Real& x1, N n2) { return x1>=Real(n2); }
+template<class N, EnableIf<IsIntegral<N>> =dummy> inline Kleenean operator< (const Real& x1, N n2) { return x1< Real(n2); }
+template<class N, EnableIf<IsIntegral<N>> =dummy> inline Kleenean operator> (const Real& x1, N n2) { return x1> Real(n2); }
+
+/*
+template<class D, EnableIf<IsFloatingPoint<D>> =dummy> inline auto
+    operator==(Real r, D d) -> decltype(r==ApproximateFloat64(d)) { return r==ApproximateFloat64(d); }
+template<class D, EnableIf<IsFloatingPoint<D>> =dummy> inline auto
+    operator!=(Real r, D d) -> decltype(r!=ApproximateFloat64(d)) { return r!=ApproximateFloat64(d); }
+template<class D, EnableIf<IsFloatingPoint<D>> =dummy> inline auto
+    operator< (Real r, D d) -> decltype(r< ApproximateFloat64(d)) { return r< ApproximateFloat64(d); }
+template<class D, EnableIf<IsFloatingPoint<D>> =dummy> inline auto
+    operator> (Real r, D d) -> decltype(r> ApproximateFloat64(d)) { return r> ApproximateFloat64(d); }
+template<class D, EnableIf<IsFloatingPoint<D>> =dummy> inline auto
+    operator<=(Real r, D d) -> decltype(r<=ApproximateFloat64(d)) { return r<=ApproximateFloat64(d); }
+template<class D, EnableIf<IsFloatingPoint<D>> =dummy> inline auto
+    operator>=(Real r, D d) -> decltype(r>=ApproximateFloat64(d)) { return r>=ApproximateFloat64(d); }
+*/
+/*
+template<class T> auto operator+(T const& t) -> decltype(pos(t)) { return pos(t); }
+template<class T> auto operator-(T const& t) -> decltype(neg(t)) { return neg(t); }
+template<class T1, class T2> auto operator+(T1 const& t1, T2 const& t2) -> decltype(add(t1,t2)) { return add(t1,t2); }
+template<class T1, class T2> auto operator-(T1 const& t1, T2 const& t2) -> decltype(sub(t1,t2)) { return sub(t1,t2); }
+template<class T1, class T2> auto operator*(T1 const& t1, T2 const& t2) -> decltype(mul(t1,t2)) { return mul(t1,t2); }
+template<class T1, class T2> auto operator/(T1 const& t1, T2 const& t2) -> decltype(div(t1,t2)) { return div(t1,t2); }
+*/
+} // namespace Ariadne
+
+#endif