/***************************************************************************
 *            differential_inclusion.cpp
 *
 *  Copyright  2008-18  Luca Geretti, Pieter Collins, Sanja Zivanovic
 *
 ****************************************************************************/

/*
 *  This file is part of Ariadne.
 *
 *  Ariadne is free software: you can redistribute it and/or modify
 *  it under the terms of the GNU General Public License as published by
 *  the Free Software Foundation, either version 3 of the License, or
 *  (at your option) any later version.
 *
 *  Ariadne is distributed in the hope that it will be useful,
 *  but WITHOUT ANY WARRANTY; without even the implied warranty of
 *  MERCHANTABILITY or FITNESS FOR A PARTICULAR PURPOSE.  See the
 *  GNU General Public License for more details.
 *
 *  You should have received a copy of the GNU General Public License
 *  along with Ariadne.  If not, see <https://www.gnu.org/licenses/>.
 */

#include "differential_inclusion.hpp"
#include "../function/taylor_function.hpp"
#include "../solvers/integrator.hpp"
#include "../solvers/bounder.hpp"
#include "../algebra/expansion.inl.hpp"

namespace Ariadne {

#define ARIADNE_LOG_PRINT(level, expr) { ARIADNE_LOG(level,#expr << "=" << (expr) << "\n"); }


DifferentialInclusion::DifferentialInclusion(DottedRealAssignments const& dynamics, const RealVariablesBox& inputs)
    : _dynamics(dynamics), _inputs(inputs) {
    ARIADNE_ASSERT_MSG(is_affine_in(Vector<RealExpression>(right_hand_sides(dynamics)),inputs.variables()),"The dynamics " << dynamics << " must be input-affine.\n");
    std::tie(_F,_f_component,_g_components,_V) = expression_to_function(dynamics,inputs);
    _is_input_additive = is_additive_in(Vector<RealExpression>(right_hand_sides(dynamics)),inputs.variables());
    _has_singular_input = (inputs.variables().size() == 1);
}

inline std::ostream& operator<<(std::ostream& os, const DifferentialInclusion& di) {
    os << "DI: dynamics: " << di.dynamics() << "\n    inputs: " << di.inputs() << "\n";
    os << "    (F: " << di.F() << "\n     f_component: " << di.f_component() << "\n     g_components: " << di.g_components() << "\n     V: " << di.V() << ")\n";
    os << "    " << (di.is_input_additive() ? "input-additive" : "input-affine")
       << ", " << (di.has_singular_input() ? "single input" : "multiple inputs") << "\n";
    return os;
}

inline std::ostream& operator<<(std::ostream& os, const DifferentialInclusionIVP& ivp) {
    os << ivp.di() << "Initial: " << ivp.initial() << "(X0: " << ivp.X0() << ")\n";
    return os;
}

struct ScheduledApproximator
{
    Nat step;
    InputApproximator approximator;

    ScheduledApproximator(Nat s, InputApproximator a) : step(s), approximator(a) {}
};

inline OutputStream& operator<<(OutputStream& os, ScheduledApproximator const& sa) {
    return os << "(" << sa.step << ":" << sa.approximator.kind() << ")"; }

struct ScheduledApproximatorComparator {
    inline bool operator() (const ScheduledApproximator& sa1, const ScheduledApproximator& sa2) {
        return (sa1.step > sa2.step); }
};

inline char activity_symbol(SizeType step) {
    switch (step % 4) {
    case 0: return '\\';
    case 1: return '|';
    case 2: return '/';
    default: return '-';
    }
}

BoxDomainType bounds_to_domain(RealVariablesBox const& var_bounds) {
    auto vars = var_bounds.variables();
    List<IntervalDomainType> result;
    for (auto v : vars) {
        result.push_back(cast_exact(widen(IntervalDomainType(var_bounds[v].lower().get_d(),var_bounds[v].upper().get_d()))));
    }
    return Vector<IntervalDomainType>(result);
}

Pair<RealAssignment,RealInterval> centered_variable_transformation(RealVariable const& v, RealInterval const& bounds) {
    if (same(bounds.lower(),-bounds.upper())) return Pair<RealAssignment,RealInterval>(RealAssignment(v,v),bounds);
    else return Pair<RealAssignment,RealInterval>(RealAssignment(v,v+bounds.midpoint()),RealInterval(bounds.lower()-bounds.midpoint(),bounds.upper()-bounds.midpoint()));
}

Pair<RealAssignments,RealVariablesBox> centered_variables_transformation(RealVariablesBox const& inputs) {
    RealAssignments assignments;
    List<RealVariableInterval> new_bounds;
    for (auto entry : inputs.bounds()) {
        auto tr = centered_variable_transformation(entry.first,entry.second);
        assignments.push_back(tr.first);
        new_bounds.push_back(RealVariableInterval(entry.first,tr.second));
    }
    return Pair<RealAssignments,RealVariablesBox>(assignments,new_bounds);
}

Tuple<ValidatedVectorMultivariateFunction,ValidatedVectorMultivariateFunction,Vector<ValidatedVectorMultivariateFunction>,BoxDomainType>
expression_to_function(DottedRealAssignments const& dynamics, const RealVariablesBox& inputs) {

    auto transformations = centered_variables_transformation(inputs);

    DottedRealAssignments substituted_dynamics;
    for (auto dyn : dynamics) {
        substituted_dynamics.push_back(DottedRealAssignment(dyn.left_hand_side(),substitute(dyn.right_hand_side(),transformations.first)));
    }

    BoxDomainType V = bounds_to_domain(transformations.second);

    Map<RealVariable,Map<RealVariable,RealExpression>> gs;
    for (auto in : inputs.variables()) {
        Map<RealVariable,RealExpression> g;
        for (auto dyn : substituted_dynamics) {
            g[dyn.left_hand_side().base()] = simplify(derivative(dyn.right_hand_side(),in));
        }
        gs[in] = g;
    }

    Map<RealVariable,RealExpression> f_expr;
    RealAssignments subs;
    for (auto in : inputs.variables()) {
        subs.push_back(RealAssignment(in,RealExpression::constant(0)));
    }
    for (auto dyn : substituted_dynamics) {
        f_expr[dyn.left_hand_side().base()] = simplify(substitute(dyn.right_hand_side(),subs));
    }

    RealSpace var_spc(left_hand_sides(substituted_dynamics));

    Vector<RealExpression> f_dyn(var_spc.dimension());
    for (auto var : var_spc.indices()) {
        f_dyn[var.second] = f_expr[var.first];
    }
    ValidatedVectorMultivariateFunction f = make_function(var_spc,f_dyn);

    Vector<ValidatedVectorMultivariateFunction> g(gs.size());

    SizeType i = 0;
    for (auto in : inputs.variables()) {
        Vector<RealExpression> g_dyn(var_spc.dimension());
        for (auto var : var_spc.indices()) {
            g_dyn[var.second] = gs[in][var.first];
        }
        g[i++] = ValidatedVectorMultivariateFunction(make_function(var_spc,g_dyn));
    }

    RealSpace inp_spc(List<RealVariable>(inputs.variables()));
    RealSpace full_spc = var_spc.adjoin(inp_spc);

    ValidatedVectorMultivariateFunction F = make_function(full_spc,Vector<RealExpression>(right_hand_sides(substituted_dynamics)));

    return make_tuple(F,f,g,V);
}


inline Box<UpperIntervalType> apply(VectorMultivariateFunction<ValidatedTag>const& f, const Box<ExactIntervalType>& bx) {
    return apply(f,Box<UpperIntervalType>(bx));
}

inline Map<InputApproximationKind,FloatDP> convert_to_percentages(const Map<InputApproximationKind,SizeType>& approximation_global_frequencies) {

    SizeType total_steps(0);
    for (auto entry: approximation_global_frequencies) {
        total_steps += entry.second;
    }

    Map<InputApproximationKind,FloatDP> result;
    for (auto entry: approximation_global_frequencies) {
        result[entry.first] = 1.0/total_steps*entry.second;
    }

    return result;
}

FloatDP volume(Vector<ApproximateIntervalType> const& box) {
    FloatDP result = 1.0;
    for (auto i: range(box.size())) {
        result *= box[i].width().raw();
    }
    return result;
}


C1Norms::C1Norms(FloatDPError const& K_,Vector<FloatDPError> const& Kj_,FloatDPError const& pK_,Vector<FloatDPError> const& pKj_,
             FloatDPError const& L_,Vector<FloatDPError> const& Lj_,FloatDPError const& pL_,Vector<FloatDPError> const& pLj_,
             FloatDPError const& H_,Vector<FloatDPError> const& Hj_,FloatDPError const& pH_,Vector<FloatDPError> const& pHj_,
             FloatDPError const& expLambda_,FloatDPError const& expL_)
 : K(K_), Kj(Kj_), pK(pK_), pKj(pKj_), L(L_), Lj(Lj_), pL(pL_), pLj(pLj_), H(H_), Hj(Hj_), pH(pH_), pHj(pHj_), expLambda(expLambda_), expL(expL_) {
    _dimension = Kj.size();
    assert(Kj.size() == _dimension and pKj.size() == _dimension and Lj.size() == _dimension and pKj.size() == _dimension and Hj.size() == _dimension && pHj.size() == _dimension);
}

Tuple<FloatDPError,Vector<FloatDPError>,FloatDPError,Vector<FloatDPError>,FloatDPError,Vector<FloatDPError>,FloatDPError,Vector<FloatDPError>,FloatDPError,Vector<FloatDPError>,FloatDPError,Vector<FloatDPError>,FloatDPError,FloatDPError>
C1Norms::values() const {
    return std::tie(this->K,this->Kj,this->pK,this->pKj,this->L,this->Lj,this->pL,this->pLj,this->H,this->Hj,this->pH,this->pHj,this->expLambda,this->expL);
}


C1Norms
compute_norms(DifferentialInclusion const& di, PositiveFloatDPValue const& h, UpperBoxType const& B) {

    auto n = di.num_variables();
    auto m = di.num_inputs();
    DoublePrecision pr;
    FloatDPError ze(pr);
    FloatDPError K=ze, pK=ze, L=ze, pL=ze, H=ze, pH=ze;
    Vector<FloatDPError> Kj(n), pKj(n), Lj(n), pLj(n), Hj(n), pHj(n);
    FloatDPUpperBound Lambda=ze;

    auto Df=di.f_component().differential(cast_singleton(B),2);
    for (auto j : range(n)) {
        auto Df_j=Df[j].expansion();
        FloatDPError K_j=ze, L_j=ze, H_j=ze; FloatDPUpperBound Lambda_j=ze;
        for (auto ac : Df_j) {
            UniformReference<MultiIndex> a=ac.index();
            UniformReference<FloatDPBounds> c=ac.coefficient();
            if (a.degree()==0) {
                K_j += mag(c);
            } else if (a.degree()==1) {
                L_j += mag(c);
                if (a[j]==1) { Lambda_j += c.upper(); }
                else { Lambda_j += mag(c); }
            } else {
                assert(a.degree()==2);
                H_j += mag(c);
            }
        }
        K=max(K,K_j); L=max(L,L_j); H=max(H,H_j); Lambda=max(Lambda,Lambda_j);
        Kj[j] = K_j;
        Lj[j] = L_j;
        Hj[j] = H_j;
    }

    Matrix<FloatDPError> pK_matrix(m,n), pL_matrix(m,n), pH_matrix(m,n);

    for (auto i : range(m)) {
        auto Dg_i=di.g_components()[i].differential(cast_singleton(B),2);
        FloatDPError Vi(abs(di.V()[i]).upper());
        FloatDPError pK_i=ze, pL_i=ze, pH_i=ze;
        for (auto j : range(n)) {
            auto Dg_ij=Dg_i[j].expansion();
            FloatDPError pK_ij=ze, pL_ij=ze, pH_ij=ze;
            for (auto ac : Dg_ij) {
                UniformReference<MultiIndex> a=ac.index();
                FloatDPBounds const& c=ac.coefficient();
                if (a.degree()==0) {
                    pK_ij += mag(c);
                } else if (a.degree()==1) {
                    pL_ij += mag(c);
                } else {
                    assert(a.degree()==2);
                    pH_ij += mag(c);
                }
            }
            pK_i=max(pK_i,pK_ij); pL_i=max(pL_i,pL_ij); pH_i=max(pH_i,pH_ij);
            pK_matrix[i][j] += pK_ij; pL_matrix[i][j] += pL_ij; pH_matrix[i][j] += pH_ij;
        }

        pK+=Vi*pK_i; pL+=Vi*pL_i; pH+=Vi*pH_i;
    }

    for (auto j : range(n)) {
        pKj[j] = ze; pLj[j] = ze; pHj[j] = ze;
        for (auto i : range(m)) {
            FloatDPError Vi(abs(di.V()[i]).upper());
            pKj[j] += Vi*pK_matrix[i][j]; pLj[j] += Vi*pL_matrix[i][j]; pHj[j] += Vi*pH_matrix[i][j];
        }
    }

    FloatDPError expLambda = (possibly(Lambda>0)) ? FloatDPError(dexp(Lambda*h)) : FloatDPError(1u,pr);
    FloatDPError expL = cast_positive(exp(L*h));

    return C1Norms(K,Kj,pK,pKj,L,Lj,pL,pLj,H,Hj,pH,pHj,expLambda,expL);
}

ErrorType zeroparam_worstcase_error(C1Norms const& n, PositiveFloatDPValue const& h) {
    return min(n.pK*n.expLambda*h,
               (n.K*2u+n.pK)*h); }
ErrorType zeroparam_component_error(C1Norms const& n, PositiveFloatDPValue const& h, SizeType j) {
    return min(n.pK*n.expL*h,
               (n.Kj[j]*2u+n.pKj[j])*h); }

ErrorType oneparam_worstcase_error(C1Norms const& n, PositiveFloatDPValue const& h) {
    return pow(h,2u)*((n.K+n.pK)*n.pL/3u +
                      n.pK*2u*(n.L+n.pL)*n.expLambda); }
ErrorType oneparam_component_error(C1Norms const& n, PositiveFloatDPValue const& h, SizeType j) {
    return n.pLj[j]*(n.K+n.pK)*pow(h,2u)/3u +
           ((n.Lj[j]+n.pLj[j])*2u*n.pK)*cast_positive(cast_exact((n.L*n.expL*h+1u-n.expL)/pow(n.L,2u))); }

template<> ErrorType twoparam_worstcase_error<AffineInputs>(C1Norms const& n, PositiveFloatDPValue const& h, ErrorType const& r) {
    return ((r*r+1u)*n.pL*n.pK +
            (r+1u)*h*n.pK*((n.pH*2u*r + n.H)*(n.K+r*n.pK)+pow(n.L,2u)+(n.L*3u*r+n.pL*r*r*2u)*n.pL)*n.expLambda +
            (r+1u)/6u*h*(n.K+n.pK)*((n.H*n.pK+n.L*n.pL)*3u+(n.pH*n.K+n.L*n.pL)*4u)
           )/cast_positive(+1u-h*n.L/2u-h*n.pL*r)*pow(h,2u)/4u; }
template<> ErrorType twoparam_worstcase_error<AdditiveInputs>(C1Norms const& n, PositiveFloatDPValue const& h, ErrorType const& r) {
    return (n.H*(n.K+n.pK)/2u +
            (pow(n.L,2u)+n.H*(n.K+r*n.pK))*n.expLambda
           )/cast_positive(+1u-h*n.L/2u)*(r+1u)*n.pK*pow(h,3u)/4u; }
template<> ErrorType twoparam_worstcase_error<SingularInput>(C1Norms const& n, PositiveFloatDPValue const& h, ErrorType const& r) {
    return ((r+1u)*n.pK*((n.pH*2u*r+n.H)*(n.K+r*n.pK)+pow(n.L,2u)+(n.L*3u*r+pow(r,2u)*2u*n.pL)*n.pL)*n.expLambda +
            (n.K+n.pK)/6u*((r+1u)*((n.H*n.pK+n.L*n.pL)*3u +(n.pH*n.K+n.L*n.pL)*4u) +
                           (n.pH*n.pK+pow(n.pL,2u))*8u*(r*r+1u))
           )*pow(h,3u)/4u/cast_positive(+1u-h*n.L/2u-h*n.pL*r); }

template<> ErrorType twoparam_component_error<AffineInputs>(C1Norms const& n, PositiveFloatDPValue const& h, ErrorType const& r, SizeType j) {
    return (pow(h,2u)*(pow(r,2u)+1u)*n.pK*n.pLj[j]/2u +
            pow(h,3u)*(n.K+n.pK)*(r+1u)*((n.Hj[j]*n.pK+n.Lj[j]*n.pL)/8u+(n.pHj[j]*n.K+n.L*n.pLj[j])/6u) +
            n.pK*(r+1u)*((n.Lj[j]*n.L+r*n.pL*n.Lj[j]+n.Hj[j]*(n.K+r*n.pK))/2u*cast_positive(cast_exact((n.expL*(pow(h*n.L,2u)*3u+4u-h*n.L*5u)+h*n.L-4u)/pow(n.L,3u))) +
                                                 (n.pLj[j]*n.L+r*n.pL*n.pLj[j]+n.pHj[j]*(n.K+r*n.pK))*r*cast_positive(cast_exact((n.expL*(pow(h*n.L,2u)+2u-h*n.L*2u)-2u)/pow(n.L,3u))))
           )/cast_positive(1u-h*n.Lj[j]/2u-h*r*n.pLj[j]); }
template<> ErrorType twoparam_component_error<AdditiveInputs>(C1Norms const& n, PositiveFloatDPValue const& h, ErrorType const& r, SizeType j) {
    return (n.Hj[j]*(n.K+n.pK)/2u +
            (n.Lj[j]*n.L+n.Hj[j]*(n.K+r*n.pK))*cast_positive(cast_exact((n.expL*(pow(h*n.L,2u)*3u+4u-h*n.L*5u)+h*n.L-4u)/pow(n.L*h,3u)))/2u
           )*n.pK*pow(h,3u)/4u*(r+1u)/cast_positive(+1u-h*n.Lj[j]/2u); }
template<> ErrorType twoparam_component_error<SingularInput>(C1Norms const& n, PositiveFloatDPValue const& h, ErrorType const& r, SizeType j) {
    return (pow(h,3u)*(n.K+n.pK)/24u*((r+1u)*((n.Hj[j]*n.pK+n.Lj[j]*n.pL)*3u+(n.pHj[j]*n.K+n.L*n.pLj[j])*4u) +
                                      (n.pHj[j]*n.pK+n.pL+n.pLj[j])*(pow(r,2u)+1u)*8u) +
            n.pK*(r+1u)*((n.Lj[j]*n.L+r*n.pL*n.Lj[j]+n.Hj[j]*(n.K+r*n.pK))/2u*cast_positive(cast_exact((n.expL*(pow(h*n.L,2u)*3u+4u-h*n.L*5u)+h*n.L-4u)/pow(n.L,3u))) +
                         (n.pLj[j]*n.L+r*n.pL*n.pLj[j]+n.pHj[j]*(n.K+r*n.pK))*r*cast_positive(cast_exact((n.expL*(pow(h*n.L,2u)+2u-h*n.L*2u)-2u)/pow(n.L,3u))))
           )/cast_positive(1u-h*n.Lj[j]/2u-h*r*n.pLj[j]); }


template<class A, class R> Vector<ErrorType> ApproximationErrorProcessor<A,R>::process(C1Norms const& n, PositiveFloatDPValue const& h) const {

    Vector<ErrorType> result(n.dimension(),worstcase_error<A,R>(n,h));
    
    if (_enable_componentwise_error) {
        for (auto j: range(n.dimension()))
            result[j] = min(result[j],component_error<A,R>(n,h,j));
    }
    return result;
}

template<class A, class R> Vector<ErrorType> ApproximationErrorProcessor<A,R>::process(PositiveFloatDPValue const& h, UpperBoxType const& B) const {
    C1Norms norms = compute_norms(_di,h,B);
    ARIADNE_LOG(7,"norms: " << norms << "\n");
    if (_di.is_input_additive())
        norms.pK=mag(norm(_di.V()));
    return process(norms,h);
}

InputApproximator
<<<<<<< HEAD
InputApproximatorFactory::create(DifferentialInclusion const& di, InputApproximation kind, SweeperDP sweeper) const {
=======
InputApproximatorFactory::create(DifferentialInclusion const& di, InputApproximationKind kind, SweeperDP sweeper) const {

>>>>>>> 48209abb
    switch(kind) {
    case InputApproximationKind::ZERO : return InputApproximator(SharedPointer<InputApproximatorInterface>(new InputApproximatorBase<ZeroApproximation>(di,sweeper)));
    case InputApproximationKind::CONSTANT : return InputApproximator(SharedPointer<InputApproximatorInterface>(new InputApproximatorBase<ConstantApproximation>(di,sweeper)));
    case InputApproximationKind::AFFINE : return InputApproximator(SharedPointer<InputApproximatorInterface>(new InputApproximatorBase<AffineApproximation>(di,sweeper)));
    case InputApproximationKind::SINUSOIDAL: return InputApproximator(SharedPointer<InputApproximatorInterface>(new InputApproximatorBase<SinusoidalApproximation>(di,sweeper)));
    case InputApproximationKind::PIECEWISE : return InputApproximator(SharedPointer<InputApproximatorInterface>(new InputApproximatorBase<PiecewiseApproximation>(di,sweeper)));
    default:
        ARIADNE_FAIL_MSG("Unexpected input approximation kind "<<kind<<"\n");
    }
}


InclusionIntegrator::InclusionIntegrator(List<InputApproximationKind> approximations, SweeperDP sweeper, StepSize step_size_)
    : _approximations(approximations)
    , _sweeper(sweeper)
    , _step_size(step_size_)
    , _number_of_steps_between_simplifications(8)
    , _number_of_variables_to_keep(4)
{
    assert(approximations.size()>0);
}

static const SizeType NUMBER_OF_PICARD_ITERATES=6;

Bool InclusionIntegrator::must_recondition(Nat step) const {
    return (step%this->_number_of_steps_between_simplifications == this->_number_of_steps_between_simplifications-1);
}

List<ValidatedVectorMultivariateFunctionModelDP> InclusionIntegrator::flow(DifferentialInclusionIVP const& ivp, Real tmax) {

    ARIADNE_LOG(2,"\n"<<ivp<<"\n");

    const DifferentialInclusion& di = ivp.di();
    const ValidatedVectorMultivariateFunction& F = di.F();
    const BoxDomainType& V = di.V();
    const BoxDomainType& X0 = ivp.X0();

    auto n=di.num_variables();
    auto m=di.num_inputs();
    auto freq=this->_number_of_steps_between_simplifications;
    DoublePrecision pr;

    PositiveFloatDPValue hsug(this->_step_size);

    ValidatedVectorMultivariateFunctionModelDP evolve_function = ValidatedVectorMultivariateTaylorFunctionModelDP::identity(X0,this->_sweeper);
    auto t=PositiveFloatDPValue(0.0);

    Map<InputApproximationKind,SizeType> approximation_global_frequencies, approximation_local_frequencies;
    Map<InputApproximationKind,Nat> delays;
    for (auto appro: _approximations) {
        approximation_global_frequencies[appro] = 0;
        approximation_local_frequencies[appro] = 0;
        delays[appro] = 0;
    }

    List<ScheduledApproximator> schedule;

    List<InputApproximator> approximations;
    InputApproximatorFactory factory;
    for (auto appro : _approximations)
        approximations.append(factory.create(di,appro,_sweeper));

    for (auto appro: approximations) {
        schedule.push_back(ScheduledApproximator(0u,appro));
    }

    List<ValidatedVectorMultivariateFunctionModelDP> result;
    Nat step = 0u;
    while (possibly(t<FloatDPBounds(tmax,pr))) {

        if (verbosity == 1)
            std::cout << "\r[" << activity_symbol(step) << "] " << static_cast<int>(std::round(100*t.get_d()/tmax.get_d())) << "% " << std::flush;

        ARIADNE_LOG(3,"step#:"<<step<<", t:"<<t<<", hsug:"<<hsug << "\n");

        List<InputApproximator> approximators_to_use;
        while (!schedule.empty()) {
            auto entry = schedule.back();
            if (entry.step == step) {
                approximators_to_use.push_back(entry.approximator);
                schedule.pop_back();
            } else if (entry.step > step) {
                break;
            }
        }

        if(possibly(t+hsug>FloatDPBounds(tmax,pr))) {  //FIXME: Check types for timing;
            hsug=cast_positive(cast_exact((tmax-t).upper()));
        }

        ARIADNE_LOG(4,"n. of parameters="<<evolve_function.argument_size()<<"\n");

        auto D = cast_exact_box(evolve_function.range());
        UpperBoxType B;
        PositiveFloatDPValue h;

        BoxDomainType dom = product(D,V);

        std::tie(h,B)=this->flow_bounds(F,dom,hsug);
        ARIADNE_LOG(3,"flow bounds = "<<B<<" (using h = " << h << ")\n");

        PositiveFloatDPValue new_t=cast_positive(cast_exact((t+h).lower()));

        ValidatedVectorMultivariateFunctionModelDP reach_function;
        ValidatedVectorMultivariateFunctionModelDP best_reach_function, best_evolve_function;
        SharedPointer<InputApproximator> best;
        FloatDP best_volume(0);

        ARIADNE_LOG(4,"n. of approximations to use="<<approximators_to_use.size()<<"\n");

        for (auto i : range(approximators_to_use.size())) {
            this->_approximator = SharedPointer<InputApproximator>(new InputApproximator(approximators_to_use.at(i)));
            ARIADNE_LOG(5,"checking "<<this->_approximator->kind()<<" approximation\n");

            auto current_reach=reach(di,D,evolve_function,B,t,h);
            auto current_evolve=evaluate_evolve_function(current_reach,new_t);

            if (i == 0) {
                best_reach_function = current_reach;
                best_evolve_function = current_evolve;
                best = this->_approximator;
                best_volume = volume(best_evolve_function.range());
            } else {
                FloatDP current_volume = volume(current_evolve.range());
                if (current_volume < best_volume) {
                    best = this->_approximator;
                    ARIADNE_LOG(6,"best approximation: " << best->kind() << "\n");
                    best_reach_function = current_reach;
                    best_evolve_function = current_evolve;
                    best_volume = current_volume;
                }
            }
        }

        if (approximators_to_use.size() > 1)
            ARIADNE_LOG(4,"chosen approximation: " << best->kind() << "\n");

        for (auto appro : approximators_to_use) {
            if (best->kind() == appro.kind())
                delays[appro.kind()] = 0;
            else
                delays[appro.kind()]++;

            Nat offset = 1u<<delays[appro.kind()];
            schedule.push_back(ScheduledApproximator(step+offset,appro));
        }
        std::sort(schedule.begin(),schedule.end(),ScheduledApproximatorComparator());

        ARIADNE_LOG(4,"updated schedule: " << schedule << "\n");

        approximation_global_frequencies[best->kind()] += 1;
        approximation_local_frequencies[best->kind()] += 1;

        reach_function = best_reach_function;
        evolve_function = best_evolve_function;

        if (must_recondition(step)) {

            double base = 0;
            double rho = 6.0;
            for (auto appro: approximation_local_frequencies) {
                SizeType ppi;
                switch (appro.first) {
                    case InputApproximationKind::ZERO:
                        ppi = 0;
                        break;
                    case InputApproximationKind::CONSTANT:
                        ppi = 1;
                        break;
                    default:
                        ppi = 2;
                }
                double partial = n + rho*(n+2*m) + (freq-1)*m*(2 - ppi);
                base += partial*appro.second/freq;
            }

            Nat num_variables_to_keep(base);
            ARIADNE_LOG(5,"simplifying to "<<num_variables_to_keep<<" variables\n");
            LohnerReconditioner& lreconditioner = dynamic_cast<LohnerReconditioner&>(*this->_reconditioner);
            lreconditioner.set_number_of_variables_to_keep(num_variables_to_keep);
            lreconditioner.simplify(evolve_function);

            for (auto appro: _approximations) {
                approximation_local_frequencies[appro] = 0;
            }
        }

        evolve_function = this->_reconditioner->expand_errors(evolve_function);

        ARIADNE_LOG(3,"evolve bounds="<<evolve_function.range()<<"\n");

        step+=1;

        t=new_t;
        result.append(reach_function);

    }

    ARIADNE_LOG(2,"\napproximation % ="<<convert_to_percentages(approximation_global_frequencies)<<"\n");

    return result;
}

ValidatedVectorMultivariateFunctionModelType
InclusionIntegrator::reach(DifferentialInclusion const& di, BoxDomainType D, ValidatedVectorMultivariateFunctionModelType evolve_function, UpperBoxType B, PositiveFloatDPValue t, PositiveFloatDPValue h) const {

    auto n = di.num_variables();
    auto m = di.num_inputs();
    PositiveFloatDPValue new_t=cast_positive(cast_exact((t+h).lower()));

    ValidatedVectorMultivariateFunctionModelType result;

    if (this->_approximator->kind() != InputApproximationKind::PIECEWISE) {
        auto e=this->_approximator->compute_errors(h,B);
        ARIADNE_LOG(6,"approximation errors:"<<e<<"\n");
        auto DVh = this->_approximator->build_flow_domain(D,di.V(),h);
        ARIADNE_LOG(6,"DVh:"<<DVh<<"\n");
        auto w = this->_approximator->build_w_functions(DVh, n, m);
        ARIADNE_LOG(6,"w:"<<w<<"\n");
        auto Fw = build_Fw(di.F(),w);
        ARIADNE_LOG(6,"Fw:"<<Fw<<"\n");
        auto phi = this->compute_flow_function(Fw,DVh,B);
        phi = add_errors(phi,e);
        result=build_reach_function(evolve_function, phi, t, new_t);
    } else {
        auto e=this->_approximator->compute_errors(h,B);
        ARIADNE_LOG(6,"approximation errors:"<<e<<"\n");
        auto DVh_hlf = this->_approximator->build_flow_domain(D,di.V(),hlf(h));
        ARIADNE_LOG(6,"DVh_hlf:"<<DVh_hlf<<"\n");
        auto w_hlf = this->_approximator->build_w_functions(DVh_hlf, n, m);
        ARIADNE_LOG(6,"w_hlf:"<<w_hlf<<"\n");
        auto Fw_hlf = build_Fw(di.F(),w_hlf);
        ARIADNE_LOG(6,"Fw_hlf:" << Fw_hlf << "\n");
        auto phi_hlf = this->compute_flow_function(Fw_hlf,DVh_hlf,B);
        PositiveFloatDPValue intermediate_t=cast_positive(cast_exact((t+hlf(h)).lower()));
        auto intermediate_reach=build_reach_function(evolve_function, phi_hlf, t, intermediate_t);
        auto intermediate_evolve=evaluate_evolve_function(intermediate_reach,intermediate_t);

        auto D_int = cast_exact_box(intermediate_evolve.range());

        auto DVh=this->_approximator->build_flow_domain(D_int,di.V(),hlf(h));
        auto w = build_secondhalf_piecewise_w_functions(DVh, n, m);
        ARIADNE_LOG(6,"w:"<<w<<"\n");
        auto Fw = build_Fw(di.F(), w);
        ARIADNE_LOG(6,"Fw:"<<Fw<<"\n");
        auto phi = this->compute_flow_function(Fw,DVh,B);
        phi = add_errors(phi,e);
        result = build_secondhalf_piecewise_reach_function(intermediate_evolve, phi, m, intermediate_t, new_t);
    }
    return result;
}

Vector<ValidatedScalarMultivariateFunction> InclusionIntegrator::build_secondhalf_piecewise_w_functions(BoxDomainType DVh, SizeType n, SizeType m) const {
    auto zero = ValidatedScalarMultivariateFunction::zero(n+2*m+1);
    auto one = ValidatedScalarMultivariateFunction::constant(n+2*m+1,1_z);

    auto result = Vector<ValidatedScalarMultivariateFunction>(m);
    for (auto i : range(m)) {
        auto Vi = ExactNumber(DVh[n+i].upper());
        auto p0 = ValidatedScalarMultivariateFunction::coordinate(n+2*m+1,n+i);
        auto p1 = ValidatedScalarMultivariateFunction::coordinate(n+2*m+1,n+m+i);
        result[i] = (definitely (DVh[n+i].upper() == 0.0_exact) ? zero : p0+(one-p0*p0/Vi/Vi)*p1);
    }
    return result;
}

ValidatedVectorMultivariateFunctionModelDP InclusionIntegrator::build_secondhalf_piecewise_reach_function(
        ValidatedVectorMultivariateFunctionModelDP evolve_function, ValidatedVectorMultivariateFunctionModelDP Phi, SizeType m, PositiveFloatDPValue t,
        PositiveFloatDPValue new_t) const {

    // Evolve function is e(x,a,2*m) at s; Flow is phi(x,h,b,2*m)
    // Want (x,a,b,2*m,t):->phi(e(x,a,2*m),b,2*m,t-s))

    SizeType n=evolve_function.result_size();

    SizeType a=evolve_function.argument_size()-n-2*m;
    SizeType b=Phi.argument_size()-(n+1)-2*m;

    BoxDomainType X=evolve_function.domain()[range(0,n)];
    BoxDomainType PA=evolve_function.domain()[range(n,n+a)];
    BoxDomainType PB=Phi.domain()[range(n,n+b)];
    BoxDomainType PM=Phi.domain()[range(n+b,n+b+2*m)];

    auto swp=this->_sweeper;
    auto Tau=IntervalDomainType(t,new_t);
    BoxDomainType XPT = join(X,PA,PB,PM,Tau);
    ValidatedVectorMultivariateTaylorFunctionModelDP xf=ValidatedVectorMultivariateTaylorFunctionModelDP::projection(XPT,range(0,n),swp);
    ValidatedVectorMultivariateTaylorFunctionModelDP af=ValidatedVectorMultivariateTaylorFunctionModelDP::projection(XPT,range(n,n+a),swp);
    ValidatedVectorMultivariateTaylorFunctionModelDP bf=ValidatedVectorMultivariateTaylorFunctionModelDP::projection(XPT,range(n+a,n+a+b),swp);
    ValidatedVectorMultivariateTaylorFunctionModelDP mf=ValidatedVectorMultivariateTaylorFunctionModelDP::projection(XPT,range(n+a+b,n+a+b+2*m),swp);
    ValidatedScalarMultivariateTaylorFunctionModelDP tf=ValidatedScalarMultivariateTaylorFunctionModelDP::coordinate(XPT,n+a+b+2*m,swp);
    ValidatedScalarMultivariateTaylorFunctionModelDP hf=tf-t;

    ValidatedVectorMultivariateTaylorFunctionModelDP ef=compose(evolve_function,join(xf,af,mf));

    return compose(Phi,join(ef,bf,mf,hf));
}

ValidatedVectorMultivariateFunctionModelDP InclusionIntegrator::build_reach_function(
        ValidatedVectorMultivariateFunctionModelDP evolve_function, ValidatedVectorMultivariateFunctionModelDP Phi, PositiveFloatDPValue t,
        PositiveFloatDPValue new_t) const {

    // Evolve function is e(x,a) at s; flow is phi(x,b,h)
    // Want (x,a,b,t):->phi(e(x,a),b,t-s))

    SizeType n=evolve_function.result_size();

    SizeType a=evolve_function.argument_size()-n;
    SizeType b=Phi.argument_size()-(n+1);

    BoxDomainType X=evolve_function.domain()[range(0,n)];
    BoxDomainType PA=evolve_function.domain()[range(n,n+a)];
    BoxDomainType PB=Phi.domain()[range(n,n+b)];

    auto swp=this->_sweeper;
    auto Tau=IntervalDomainType(t,new_t);
    BoxDomainType XPT = join(X,PA,PB,Tau);
    ValidatedVectorMultivariateTaylorFunctionModelDP xf=ValidatedVectorMultivariateTaylorFunctionModelDP::projection(XPT,range(0,n),swp);
    ValidatedVectorMultivariateTaylorFunctionModelDP af=ValidatedVectorMultivariateTaylorFunctionModelDP::projection(XPT,range(n,n+a),swp);
    ValidatedVectorMultivariateTaylorFunctionModelDP bf=ValidatedVectorMultivariateTaylorFunctionModelDP::projection(XPT,range(n+a,n+a+b),swp);
    ValidatedScalarMultivariateTaylorFunctionModelDP tf=ValidatedScalarMultivariateTaylorFunctionModelDP::coordinate(XPT,n+a+b,swp);
    ValidatedScalarMultivariateTaylorFunctionModelDP hf=tf-t;

    ValidatedVectorMultivariateTaylorFunctionModelDP ef=compose(evolve_function,join(xf,af));

    return compose(Phi,join(ef,bf,hf));
}

ValidatedVectorMultivariateFunctionModelDP InclusionIntegrator::evaluate_evolve_function(ValidatedVectorMultivariateFunctionModelDP reach_function, PositiveFloatDPValue t) const {
    return partial_evaluate(reach_function,reach_function.argument_size()-1,t);
}

ValidatedVectorMultivariateFunctionModelDP add_errors(ValidatedVectorMultivariateFunctionModelDP phi, Vector<ErrorType> const& e) {
    assert(phi.result_size()==e.size());
    ValidatedVectorMultivariateTaylorFunctionModelDP& tphi = dynamic_cast<ValidatedVectorMultivariateTaylorFunctionModelDP&>(phi.reference());
    for (auto i : range(e.size())) {
        tphi[i].add_error(e[i]);
    }
    return phi;
}

ValidatedVectorMultivariateFunction build_Fw(ValidatedVectorMultivariateFunction const& F, Vector<ValidatedScalarMultivariateFunction> const& w) {

    auto n = F.result_size();
    auto m = w.size();
    auto p = w[0].argument_size();

    auto coordinates = ValidatedVectorMultivariateFunction::coordinates(p);

    auto substitution = ValidatedVectorMultivariateFunction::zeros(n+m,p);
    for (auto i : range(n)) {
        substitution.set(i,coordinates[i]);
    }
    for (auto i : range(m)) {
        substitution.set(n+i,w[i]);
    }

    return compose(F,substitution);
}


<<<<<<< HEAD
Pair<PositiveFloatDPValue,UpperBoxType> InclusionIntegrator::flow_bounds(ValidatedVectorFunction f, BoxDomainType dom, PositiveFloatDPApproximation hsug) const {
    return EulerBounder().compute(f,dom,hsug);
=======
Pair<PositiveFloatDPValue,UpperBoxType> InclusionIntegrator::flow_bounds(ValidatedVectorMultivariateFunction f, BoxDomainType V, BoxDomainType D, PositiveFloatDPApproximation hsug) const {

    PositiveFloatDPValue h=cast_exact(hsug);
    UpperBoxType wD = D + (D-D.midpoint());
    ExactBoxType DV = product(D,V);
    UpperBoxType B = wD + 2*IntervalDomainType(0,h)*apply(f,DV);
    UpperBoxType BV = product(B,UpperBoxType(V));

    while(not refines(D+IntervalDomainType(0,h)*apply(f,BV),B)) {
        h=hlf(h);
    }

    for(Nat i=0; i<4; ++i) {
        B=D+IntervalDomainType(0,h)*apply(f,BV);
        BV = product(B,UpperBoxType(V));
    }

    return std::make_pair(h,B);
>>>>>>> 48209abb
}


ValidatedVectorMultivariateFunctionModelDP InclusionIntegrator::
compute_flow_function(ValidatedVectorMultivariateFunction const& dyn, BoxDomainType const& domain, UpperBoxType const& B) const {
    auto n=dyn.result_size();
    auto swp=this->_sweeper;

    auto x0f=ValidatedVectorMultivariateTaylorFunctionModelDP::projection(domain,range(n),swp);
    auto af=ValidatedVectorMultivariateTaylorFunctionModelDP::projection(domain,range(n,dyn.argument_size()),swp);

    auto picardPhi=ValidatedVectorMultivariateTaylorFunctionModelDP(n,domain,swp);
    picardPhi=picardPhi+cast_singleton(B);

    for(Nat i=0; i<NUMBER_OF_PICARD_ITERATES; ++i) {
        auto dyn_of_phi = compose(dyn,join(picardPhi,af));
        picardPhi=antiderivative(dyn_of_phi,dyn_of_phi.argument_size()-1)+x0f;
    }

    return picardPhi;
}

template<class A> BoxDomainType InputApproximatorBase<A>::build_flow_domain(BoxDomainType D, BoxDomainType V, PositiveFloatDPValue h) const {
    auto result = D;
    for (Nat i=0; i<this->_num_params_per_input; ++i)
        result = product(result,V);
    return product(result,IntervalDomainType(-h,+h));
}

template<> Vector<ValidatedScalarMultivariateFunction> InputApproximatorBase<ZeroApproximation>::build_w_functions(BoxDomainType DVh, SizeType n, SizeType m) const {
    auto result = Vector<ValidatedScalarMultivariateFunction>(m);
    for (auto i : range(0,m))
        result[i] = ValidatedScalarMultivariateFunction::zero(n+1);
    return result;
}


template<> Vector<ValidatedScalarMultivariateFunction> InputApproximatorBase<ConstantApproximation>::build_w_functions(BoxDomainType DVh, SizeType n, SizeType m) const {
    auto result = Vector<ValidatedScalarMultivariateFunction>(m);
    for (auto i : range(0,m))
        result[i] = ValidatedScalarMultivariateFunction::coordinate(n+m+1,n+i);
    return result;
}


template<> Vector<ValidatedScalarMultivariateFunction> InputApproximatorBase<AffineApproximation>::build_w_functions(BoxDomainType DVh, SizeType n, SizeType m) const {
    auto zero = ValidatedScalarMultivariateFunction::zero(n+2*m+1);
    auto one = ValidatedScalarMultivariateFunction::constant(n+2*m+1,1_z);
    auto three = ValidatedScalarMultivariateFunction::constant(n+2*m+1,3_z);
    auto t = ValidatedScalarMultivariateFunction::coordinate(n+2*m+1,n+2*m);
    auto h = ValidatedScalarMultivariateFunction::constant(n+2*m+1,ExactNumber(DVh[n+2*m].upper()));

    auto result = Vector<ValidatedScalarMultivariateFunction>(m);
    for (auto i : range(m)) {
        auto Vi = ExactNumber(DVh[n+i].upper());
        auto p0 = ValidatedScalarMultivariateFunction::coordinate(n+2*m+1,n+i);
        auto p1 = ValidatedScalarMultivariateFunction::coordinate(n+2*m+1,n+m+i);
        result[i] = (definitely (DVh[n+i].upper() == 0.0_exact) ? zero : p0+three*(one-p0*p0/Vi/Vi)*p1*(t-h/2)/h);
    }
    return result;
}


template<> Vector<ValidatedScalarMultivariateFunction> InputApproximatorBase<SinusoidalApproximation>::build_w_functions(BoxDomainType DVh, SizeType n, SizeType m) const {
    auto zero = ValidatedScalarMultivariateFunction::zero(n+2*m+1);
    auto one = ValidatedScalarMultivariateFunction::constant(n+2*m+1,1_z);
    auto pgamma = ValidatedScalarMultivariateFunction::constant(n+2*m+1,1.1464_dec);
    auto gamma = ValidatedScalarMultivariateFunction::constant(n+2*m+1,4.162586_dec);
    auto t = ValidatedScalarMultivariateFunction::coordinate(n+2*m+1,n+2*m);
    auto h = ValidatedScalarMultivariateFunction::constant(n+2*m+1,ExactNumber(DVh[n+2*m].upper()));

    auto result = Vector<ValidatedScalarMultivariateFunction>(m);
    for (auto i : range(m)) {
        auto Vi = ExactNumber(DVh[n+i].upper());
        auto p0 = ValidatedScalarMultivariateFunction::coordinate(n+2*m+1,n+i);
        auto p1 = ValidatedScalarMultivariateFunction::coordinate(n+2*m+1,n+m+i);
        result[i] = (definitely (DVh[n+i].upper() == 0.0_exact) ? zero : p0+(one-p0*p0/Vi/Vi)*pgamma*p1*sin((t-h/2)*gamma/h));
    }
    return result;
}


template<> Vector<ValidatedScalarMultivariateFunction> InputApproximatorBase<PiecewiseApproximation>::build_w_functions(BoxDomainType DVh, SizeType n, SizeType m) const {
    auto zero = ValidatedScalarMultivariateFunction::zero(n+2*m+1);
    auto one = ValidatedScalarMultivariateFunction::constant(n+2*m+1,1_z);

    auto result = Vector<ValidatedScalarMultivariateFunction>(m);
    for (auto i : range(m)) {
        auto Vi = ExactNumber(DVh[n+i].upper());
        auto p0 = ValidatedScalarMultivariateFunction::coordinate(n+2*m+1,n+i);
        auto p1 = ValidatedScalarMultivariateFunction::coordinate(n+2*m+1,n+m+i);
        result[i] = (definitely (DVh[n+i].upper() == 0.0_exact) ? zero : p0-(one-p0*p0/Vi/Vi)*p1);
    }
    return result;
}


LohnerReconditioner::LohnerReconditioner(SweeperDP sweeper, Nat number_of_variables_to_keep_)
    : _sweeper(sweeper), _number_of_variables_to_keep(number_of_variables_to_keep_) {
    this->verbosity = 0;
}

ValidatedVectorMultivariateFunctionModelDP LohnerReconditioner::expand_errors(ValidatedVectorMultivariateFunctionModelDP f) const {
    BoxDomainType domain=f.domain();
    BoxDomainType errors=cast_exact(cast_exact(f.errors())*FloatDPUpperInterval(-1,+1)); // FIXME: Avoid cast;

    ARIADNE_LOG(6,"Uniform errors:"<<errors<<"\n");
    for(SizeType i=0; i!=f.result_size(); ++i) { f[i].set_error(0); }
    ValidatedVectorMultivariateFunctionModelDP error_function=ValidatedVectorMultivariateTaylorFunctionModelDP::identity(errors,this->_sweeper);
    return embed(f,errors)+embed(domain,error_function);
}

struct IndexedFloatDPError
{
    SizeType index;
    FloatDPError value;

    IndexedFloatDPError() : index(0), value(FloatDPError()) {}
};

inline OutputStream& operator<<(OutputStream& os, IndexedFloatDPError const& ifl) {
    return os << "(" << ifl.index << ":" << std::scientific << ifl.value.raw() << std::fixed << ")"; }

struct IndexedFloatDPErrorComparator
{
    inline bool operator() (const IndexedFloatDPError& ifl1, const IndexedFloatDPError& ifl2)
    {
        return (ifl1.value.raw() < ifl2.value.raw());
    }
};

Void LohnerReconditioner::simplify(ValidatedVectorMultivariateFunctionModelDP& f) const {
    ARIADNE_LOG(6,"simplifying\n");
    ARIADNE_LOG(6,"f="<<f<<"\n");

    auto m=f.argument_size();
    auto n=f.result_size();

    ARIADNE_LOG(6,"num.parameters="<<m<<", to keep="<< this->_number_of_variables_to_keep <<"\n");

    ValidatedVectorMultivariateTaylorFunctionModelDP& tf = dynamic_cast<ValidatedVectorMultivariateTaylorFunctionModelDP&>(f.reference());

    // Compute effect of error terms, but not of original variables;
    Matrix<FloatDPError> C(m,n);
    for (auto i : range(n)) {
        auto p=tf[i].model().expansion();

        for (auto ac : p) {
            UniformConstReference<MultiIndex> a=ac.index();
            UniformReference<FloatDPValue> c=ac.coefficient();
            for (auto j : range(m)) {
                if (a[j]!=0) {
                    C[j][i] += mag(c);
                }
            }
        }
    }

    ARIADNE_LOG(6,"C"<<C<<"\n");

    Array<IndexedFloatDPError> Ce(m);
    for (auto j : range(m)) {
        Ce[j].index = j;
        for (auto i : range(n)) {
            Ce[j].value += C[j][i];
        }
    }
    ARIADNE_LOG(6,"Ce:"<<Ce<<"\n");
    auto SCe=Ce;
    std::sort(SCe.begin(),SCe.end(),IndexedFloatDPErrorComparator());
    ARIADNE_LOG(6,"SortedCe:"<<SCe<<"\n");
    List<SizeType> keep_indices;
    List<SizeType> remove_indices;

    if (m <= this->_number_of_variables_to_keep) {
        ARIADNE_LOG(6, "Insufficient number of variables, not simplifying\n");
        return;
    }

    Nat number_of_variables_to_remove = m - this->_number_of_variables_to_keep;
    ARIADNE_LOG(6, "Number of variables to remove:" << number_of_variables_to_remove<<"\n");

    /*
    FloatDPError total_sum_SCe(0);
    for (int j : range(m))
        total_sum_SCe += SCe[j].value;

    FloatDP coeff(1.0/50.0);

    bool skip = false;
    FloatDPError current_sum_SCe(0);
    for (int j : range(m)) {
        current_sum_SCe += SCe[j].value;
        if (!skip && current_sum_SCe.raw() < total_sum_SCe.raw() * coeff) {
            remove_indices.append(SCe[j].index);
        } else {
            keep_indices.append(SCe[j].index);
            skip = true;
        }
    }
    */

    for (auto j : range(number_of_variables_to_remove)) {
        remove_indices.append(SCe[j].index);
    }

    for (auto j : range(number_of_variables_to_remove,m)) {
        keep_indices.append(SCe[j].index);
    }

    ARIADNE_LOG(2,"number of kept parameters: " << keep_indices.size() << "/" << m << "\n");

    ARIADNE_LOG(6,"keep_indices:"<<keep_indices<<"\n");
    ARIADNE_LOG(6,"remove_indices:"<<remove_indices<<"\n");

    for (auto i : range(n)) {
        ErrorType error = tf[i].error();
        for(SizeType k=0; k!=remove_indices.size(); ++k) {
            error += mag(C[remove_indices[k]][i]);
        }
        tf[i].set_error(error);
    }

    auto old_domain=f.domain();
    auto new_domain=BoxDomainType(Vector<IntervalDomainType>(keep_indices.size(),[&old_domain,&keep_indices](SizeType j){return old_domain[keep_indices[j]];}));
    auto projection=ValidatedVectorMultivariateTaylorFunctionModelDP(m,new_domain,this->_sweeper);
    for (auto i : range(new_domain.size())) { projection[keep_indices[i]]=ValidatedScalarMultivariateTaylorFunctionModelDP::coordinate(new_domain,i,this->_sweeper); }
    for (auto i : range(remove_indices.size())) {
        auto j=remove_indices[i]; auto cj=old_domain[j].midpoint();
        projection[j]=ValidatedScalarMultivariateTaylorFunctionModelDP::constant(new_domain,cj,this->_sweeper); }
    f=compose(f,projection);
}

} // namespace Ariadne;


/*

#include "../geometry/zonotope.hpp"

namespace Ariadne {

ValidatedVectorMultivariateTaylorFunctionModelDP lohner_approximation(ValidatedVectorMultivariateTaylorFunctionModelDP f) {
    auto n=f.result_size();
    auto models=f.models();
    DoublePrecision pr;
    PositiveFloatDPValue zero(pr);
    Vector<FloatDPValue> b=Vector<FloatDPValue>(n,zero);
    Vector<FloatDPError> e=Vector<FloatDPError>(n,zero);
    Matrix<FloatDPValue> A=Matrix<FloatDPValue>(n,models[0].argument_size(),zero);
    for (auto i : range(n)) {
        b[i]=models[i].value();
        for (auto j : range(models[0].argument_size())) {
            A[i][j]=models[i].gradient_value(j);
        }
        e[i]=models[i].error();
    }
    auto z=Zonotope(b,A,e);
    // print z.error();
    z=orthogonal_approximation(z);

    b=reinterpret_cast<Vector<FloatDPValue>const&>(z.centre());
    A=reinterpret_cast<Matrix<FloatDPValue>const&>(z.generators());
    e=reinterpret_cast<Vector<FloatDPError>const&>(z.error());
    auto p=z.number_of_generators();
    Vector<ValidatedTaylorModelDP> r(n,ValidatedTaylorModelDP(p,f.properties()));
    for (auto i : range(n)) {
        r[i].set_value(b[i]);
        for (auto j : range(p)) {
            r[i].set_gradient(j,A[i][j]);
        }
        r[i].set_error(e[i]);
    }

    return ValidatedVectorMultivariateTaylorFunctionModelDP(BoxDomainType(n,IntervalDomainType(-1,+1)),r);
}



} // namespace Ariadne;

*/<|MERGE_RESOLUTION|>--- conflicted
+++ resolved
@@ -349,12 +349,7 @@
 }
 
 InputApproximator
-<<<<<<< HEAD
-InputApproximatorFactory::create(DifferentialInclusion const& di, InputApproximation kind, SweeperDP sweeper) const {
-=======
 InputApproximatorFactory::create(DifferentialInclusion const& di, InputApproximationKind kind, SweeperDP sweeper) const {
-
->>>>>>> 48209abb
     switch(kind) {
     case InputApproximationKind::ZERO : return InputApproximator(SharedPointer<InputApproximatorInterface>(new InputApproximatorBase<ZeroApproximation>(di,sweeper)));
     case InputApproximationKind::CONSTANT : return InputApproximator(SharedPointer<InputApproximatorInterface>(new InputApproximatorBase<ConstantApproximation>(di,sweeper)));
@@ -449,11 +444,11 @@
 
         auto D = cast_exact_box(evolve_function.range());
         UpperBoxType B;
-        PositiveFloatDPValue h;
+        StepSizeType h;
 
         BoxDomainType dom = product(D,V);
 
-        std::tie(h,B)=this->flow_bounds(F,dom,hsug);
+        std::tie(h,B)=this->flow_bounds(F,dom,static_cast<StepSizeType>(cast_exact(hsug)));
         ARIADNE_LOG(3,"flow bounds = "<<B<<" (using h = " << h << ")\n");
 
         PositiveFloatDPValue new_t=cast_positive(cast_exact((t+h).lower()));
@@ -469,7 +464,7 @@
             this->_approximator = SharedPointer<InputApproximator>(new InputApproximator(approximators_to_use.at(i)));
             ARIADNE_LOG(5,"checking "<<this->_approximator->kind()<<" approximation\n");
 
-            auto current_reach=reach(di,D,evolve_function,B,t,h);
+            auto current_reach=reach(di,D,evolve_function,B,t,PositiveFloatDPValue(h,DoublePrecision()));
             auto current_evolve=evaluate_evolve_function(current_reach,new_t);
 
             if (i == 0) {
@@ -716,29 +711,8 @@
 }
 
 
-<<<<<<< HEAD
-Pair<PositiveFloatDPValue,UpperBoxType> InclusionIntegrator::flow_bounds(ValidatedVectorFunction f, BoxDomainType dom, PositiveFloatDPApproximation hsug) const {
+Pair<StepSizeType,UpperBoxType> InclusionIntegrator::flow_bounds(ValidatedVectorMultivariateFunction f, BoxDomainType dom, StepSizeType hsug) const {
     return EulerBounder().compute(f,dom,hsug);
-=======
-Pair<PositiveFloatDPValue,UpperBoxType> InclusionIntegrator::flow_bounds(ValidatedVectorMultivariateFunction f, BoxDomainType V, BoxDomainType D, PositiveFloatDPApproximation hsug) const {
-
-    PositiveFloatDPValue h=cast_exact(hsug);
-    UpperBoxType wD = D + (D-D.midpoint());
-    ExactBoxType DV = product(D,V);
-    UpperBoxType B = wD + 2*IntervalDomainType(0,h)*apply(f,DV);
-    UpperBoxType BV = product(B,UpperBoxType(V));
-
-    while(not refines(D+IntervalDomainType(0,h)*apply(f,BV),B)) {
-        h=hlf(h);
-    }
-
-    for(Nat i=0; i<4; ++i) {
-        B=D+IntervalDomainType(0,h)*apply(f,BV);
-        BV = product(B,UpperBoxType(V));
-    }
-
-    return std::make_pair(h,B);
->>>>>>> 48209abb
 }
 
 
