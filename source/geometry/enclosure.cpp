--- conflicted
+++ resolved
@@ -1306,13 +1306,8 @@
 inline const ValidatedVectorMultivariateFunctionModelDP& repr(const ValidatedVectorMultivariateFunctionModelDP& f) { return f; }
 inline const List<ValidatedScalarMultivariateFunctionModelDP>& repr(const List<ValidatedScalarMultivariateFunctionModelDP>& f) { return f; }
 
-<<<<<<< HEAD
 OutputStream& Enclosure::_write(OutputStream& os) const {
     const Bool LONG_FORMAT=false;
-=======
-OutputStream& Enclosure::write(OutputStream& os) const {
-    const Bool LONG_FORMAT=true;
->>>>>>> 7878adb3
 
     if(LONG_FORMAT) {
         os << "Enclosure"
