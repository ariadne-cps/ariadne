--- conflicted
+++ resolved
@@ -1877,16 +1877,9 @@
                 ARIADNE_ASSERT(decide(guard_range.lower()<zero));
                 UpperIntervalType guard_derivative_range = compose(lie_derivative(guard_function,dynamic),flow).range();
 
-<<<<<<< HEAD
-                //Float64Value alpha=numeric_cast<Float64Value>(1+flow.step_size()*guard_derivative_range.lower()/guard_range.lower());
-                Float64Bounds alpha_val=(1+flow.step_size()*cast_exact(guard_derivative_range.lower())/cast_exact(guard_range.lower()));
-                Float64Value alpha=cast_exact(alpha_val);
-                ARIADNE_ASSERT(alpha_val.value()==alpha);
-=======
                 FloatDPBounds alpha_val=(1+flow.step_size()*cast_exact(guard_derivative_range.lower())/cast_exact(guard_range.lower()));
                 FloatDPValue alpha=cast_exact(alpha_val);
-                assert(alpha_val.value()==alpha);
->>>>>>> f54cb510
+                ARIADNE_ASSERT(alpha_val.value()==alpha);
                 ARIADNE_LOG(6,"  step_size: "<<flow.step_size()<<", guard_range: "<<guard_range<<", guard_derivative_range: "<<guard_derivative_range<<", alpha: "<<alpha<<"\n");
                 if(alpha>0 && alpha<=1) {
                     ValidatedScalarFunctionModelDP guard_creep_time;
