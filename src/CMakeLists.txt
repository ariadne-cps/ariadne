--- conflicted
+++ resolved
@@ -8,61 +8,6 @@
 find_package(Boost 1.36.0)
 
 add_library(ariadne
-<<<<<<< HEAD
-^	integer.cc
-	rational.cc
-	float.cc
-	interval.cc
-	real.cc
-	vector.cc
-	matrix.cc
-	differential.cc
-	affine.cc
-	polynomial.cc
-	expression.cc
-	function.cc
-	algebra.cc
-	taylor_model.cc
-	taylor_function.cc
-	solver.cc
-	integrator.cc
-	constraint_solver.cc
-	simplex_algorithm.cc
-	linear_programming.cc
-	nonlinear_programming.cc
-	point.cc
-	box.cc
-	curve.cc
-	orbit.cc
-	function_set.cc
-	taylor_set.cc
-	grid_set.cc
-	affine_set.cc
-	map_evolver.cc
-	vector_field_evolver.cc
-	discretiser.cc
-	logging.cc
-	graphics.cc
-	hybrid_set.cc
-	hybrid_enclosure.cc
-	hybrid_automaton-monolithic.cc
-	hybrid_automaton-composite.cc
-	hybrid_evolver.cc
-	hybrid_discretiser.cc
-	hybrid_reachability_analyser.cc
-)
-
-add_library(ariadne-extra
-	runge_kutta_integrator.cc
-	geometry.cc
-	textplot.cc
-)
-
-add_library(ariadne-unused
-	zonotope.cc
-	polytope.cc
-	polyhedron.cc
-=======
     operators.cc
     integer.cc
     rational.cc
@@ -70,7 +15,6 @@
     float.cc
     float-approximate.cc
     float-validated.cc
-    interval.cc
     real.cc
     vector.cc
     matrix.cc
@@ -91,6 +35,7 @@
     linear_programming.cc
     nonlinear_programming.cc
     point.cc
+    interval.cc
     box.cc
     curve.cc
     orbit.cc
@@ -119,11 +64,11 @@
 add_library(ariadne-extra
     runge_kutta_integrator.cc
     geometry.cc
-    zonotope.cc
-    polytope.cc
-    polyhedron.cc
     textplot.cc
->>>>>>> 0e673a06
+#    zonotope.cc
+#    polytope.cc
+#    polyhedron.cc
+
 )
 
 target_link_libraries(ariadne gmpxx gmp)
